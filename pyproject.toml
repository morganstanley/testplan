[build-system]
    requires = [
        "setuptools>=45",
        "wheel"
    ]
    build-backend = "setuptools.build_meta"

[project]
    name = "testplan"
    dynamic = ["version"]
    description = "Testplan testing framework"
    readme = "README.rst"
    license = {file="LICENSE.md"}
    authors = [
        { name = "Morgan Stanley", email = "eti-testplan@morganstanley.com" }
    ]
    keywords = ["testplan", "test", "unittest", "integrationtest", ]
    classifiers = [
        "Development Status :: 5 - Production/Stable",
        "Intended Audience :: Developers",
        "License :: OSI Approved :: Apache Software License",
        "Programming Language :: Python :: 3",
        "Programming Language :: Python :: 3.7",
        "Programming Language :: Python :: 3.8",
        "Programming Language :: Python :: 3.9",
        "Programming Language :: Python :: 3.10",
        "Programming Language :: Python :: 3.11",
        "Topic :: Software Development :: Testing",
        "Topic :: Software Development :: Testing :: Unit"        
        ]
    dependencies = [
        "sphinx<2",
        "sphinx_rtd_theme",
        "setuptools",
        "pytest",
        "pytest-mock",
        "py",
        "psutil",
        "schema",
        "pytz",
        "lxml",
        "python-dateutil",
        "reportlab",
        "marshmallow",
        "termcolor",
        "colorama",
        "pyzmq",
        "terminaltables",
        "requests>=2.4.3",
<<<<<<< HEAD
        "Flask>2.0.0,<2.3.0",
        "Werkzeug>2.0.0,<3.1.0",
        "flask_restx<=1.1.0",  # for python3.7
        "xmldiff<2.7.0",  # for python3.7
=======
        "Flask>2.0.0,<2.3.0; python_version=='3.7'",
        "Flask>2.0.0; python_version>='3.8'",
        "Werkzeug>2.0.0,<2.3.0; python_version=='3.7'",
        "Werkzeug>2.0.0; python_version>='3.8'",
        "flask_restx<1.2.0; python_version=='3.7'",
        "flask_restx; python_version>='3.8'",
>>>>>>> c8d007ef
        "cheroot",
        "boltons",
        "validators<=0.20.0",
        "Pillow",
        "plotly",
        "rpyc",
        "matplotlib",
        "memoization",
        "coverage",
        "typing_extensions",
        "dill",
        "gherkin-official==4.1.3",
        "parse"
    ]
    requires-python = ">=3.7"

[project.urls]
    homepage = "https://github.com/morganstanley/testplan"
    documentation = "https://testplan.readthedocs.io"

[project.scripts]
    tpsreport = "testplan.cli.tpsreport:cli"

[tool.setuptools]
    include-package-data = false

[tool.setuptools.dynamic]
    version = {attr = "testplan.version.__build_version__"}

[tool.setuptools.packages.find]
    include = ["testplan", "testplan.*"]
    namespaces = false

[tool.setuptools.package-data]
    "testplan.web_ui" = ["testing/build/**/*"]
[tool.setuptools.exclude-package-data]
    "testplan.web_ui" = ["testing/build/**/*.map"]

[tool.black]
    line-length = 79
    extend-exclude = "testplan/vendor"

[tool.bumpver]
    current_version = "23.2.16"
    version_pattern = "YY.MM.INC0"
    commit_message = "bump version {old_version} -> {new_version}"
    commit = true
    tag = true
    push = true

[tool.bumpver.file_patterns]
    "pyproject.toml" = [
        'current_version = "{version}"',
    ]
    "testplan/version.py" = [
        '__version__ = "{version}"',
    ]

[tool.releaseherald]

    news_fragments_directory = 'doc/newsfragments'
    unreleased = true
    news_file = 'doc/news_template.rst'
    template = 'doc/news_version_template.rst'
    latest = false
    update = true

[tool.releaseherald.filename_metadata_extractor]
    type="re"
    pattern='''^(((?P<id>\d+)_?)?((?P<type>changed|new|deprecated|removed))?\.)?.*$'''<|MERGE_RESOLUTION|>--- conflicted
+++ resolved
@@ -47,19 +47,12 @@
         "pyzmq",
         "terminaltables",
         "requests>=2.4.3",
-<<<<<<< HEAD
-        "Flask>2.0.0,<2.3.0",
-        "Werkzeug>2.0.0,<3.1.0",
-        "flask_restx<=1.1.0",  # for python3.7
-        "xmldiff<2.7.0",  # for python3.7
-=======
         "Flask>2.0.0,<2.3.0; python_version=='3.7'",
         "Flask>2.0.0; python_version>='3.8'",
         "Werkzeug>2.0.0,<2.3.0; python_version=='3.7'",
         "Werkzeug>2.0.0; python_version>='3.8'",
         "flask_restx<1.2.0; python_version=='3.7'",
         "flask_restx; python_version>='3.8'",
->>>>>>> c8d007ef
         "cheroot",
         "boltons",
         "validators<=0.20.0",
