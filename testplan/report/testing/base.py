--- conflicted
+++ resolved
@@ -425,16 +425,11 @@
         # exclude rerun and synthesized entries from counter
         for child in self:
             if child.category == ReportCategories.ERROR:
-<<<<<<< HEAD
                 counter.update({Status.ERROR.value: 1, "total": 1})
-            elif child.category == ReportCategories.TASK_RERUN:
-=======
-                counter.update({Status.ERROR: 1, "total": 1})
             elif child.category in (
                 ReportCategories.TASK_RERUN,
                 ReportCategories.SYNTHESIZED,
             ):
->>>>>>> 6c0a4ca6
                 pass
             else:
                 counter.update(child.counter)
