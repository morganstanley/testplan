"""Schema classes for test Reports."""

import functools
import json

from boltons.iterutils import remap, is_scalar

from marshmallow import Schema, fields, post_load
from marshmallow.utils import EXCLUDE

from testplan.common.serialization.schemas import load_tree_data
from testplan.common.serialization import fields as custom_fields
from testplan.common.report.schemas import (
    ReportSchema,
    ReportLogSchema,
    EventRecorderSchema,
)

from testplan.common.utils import timing

from testplan.report.testing.base import (
    TestCaseReport,
    TestGroupReport,
    TestReport,
    Status,
    RuntimeStatus,
)


__all__ = ["TestCaseReportSchema", "TestGroupReportSchema", "TestReportSchema"]

# pylint: disable=unused-argument


class IntervalSchema(Schema):
    """Schema for ``timer.Interval``"""

    start = custom_fields.UTCDateTime()
    end = custom_fields.UTCDateTime(allow_none=True)

    @post_load
    def make_interval(self, data, **kwargs):
        """Create an Interal object."""
        return timing.Interval(**data)


class TagField(fields.Field):
    """Field for serializing tag data, which is a ``dict`` of ``set``."""

    def _serialize(self, value, attr, obj, **kwargs):
        return {
            tag_name: list(tag_values)
            for tag_name, tag_values in value.items()
        }

    def _deserialize(self, value, attr, data, **kwargs):
        return {
            tag_name: set(tag_values) for tag_name, tag_values in value.items()
        }


class TimerField(fields.Field):
    """
    Field for serializing ``timer.Timer`` objects, which is a ``dict``
    of ``timer.Interval``.
    """

    def _serialize(self, value, attr, obj, **kwargs):
        return {k: IntervalSchema().dump(v) for k, v in value.items()}

    def _deserialize(self, value, attr, data, **kwargs):
        return timing.Timer(
            {k: IntervalSchema().load(v) for k, v in value.items()}
        )


class EntriesField(fields.Field):
    """
    Handle encoding problems gracefully
    """

    @staticmethod
    def _json_serializable(v):
        try:
            json.dumps(v, ensure_ascii=True)
        except (UnicodeDecodeError, TypeError):
            return False
        else:
            return True

    def _serialize(self, value, attr, obj, **kwargs):
        # we don't need a _deserialize() here as we don't (and can't)
        # convert str back to non-json-serializable.
        def visit(parent, key, _value):
            """
            return
                True - keep the node unchange
                False - remove the node
                tuple - update the node data.
            """
            if is_scalar(_value) and not self._json_serializable(_value):
                return key, str(_value)
            return True

        return remap(value, visit=visit)


class TestCaseReportSchema(ReportSchema):
    """Schema for ``testing.TestCaseReport``"""

    source_class = TestCaseReport

    status_override = fields.Function(
        lambda x: x.status_override.to_json_compatible(),
        Status.from_json_compatible,
        allow_none=True,
    )
    status_reason = fields.String(allow_none=True)

    entries = fields.List(EntriesField())

    category = fields.String(dump_only=True)
    status = fields.Function(
        lambda x: x.status.to_json_compatible(), Status.from_json_compatible
    )
    runtime_status = fields.Function(
        lambda x: x.runtime_status.to_json_compatible(),
        RuntimeStatus.from_json_compatible,
    )
    counter = fields.Dict(dump_only=True)
    suite_related = fields.Bool()
    timer = TimerField(required=True)
    tags = TagField()

    @post_load
    def make_report(self, data, **kwargs):
        """
        Create the report object, assign ``timer`` &
        ``status_override`` attributes explicitly
        """
        timer = data.pop("timer")
        status = data.pop("status")
        status_override = data.pop("status_override")
        runtime_status = data.pop("runtime_status")

        # We can discard the type field since we know what kind of report we
        # are making.
        if "type" in data:
            data.pop("type")

        rep = super(TestCaseReportSchema, self).make_report(data)
        rep.timer = timer
        rep.status = status
        rep.status_override = status_override or Status.NONE
        rep.runtime_status = runtime_status
        return rep


class TestGroupReportSchema(TestCaseReportSchema):
    """
    Schema for ``testing.TestGroupReportSchema``, supports tree serialization.
    """

    source_class = TestGroupReport
    part = fields.List(fields.Integer, allow_none=True)
    fix_spec_path = fields.String(allow_none=True)
    env_status = fields.String(allow_none=True)
    strict_order = fields.Bool()
    category = fields.String()

    entries = custom_fields.GenericNested(
        schema_context={
            TestCaseReport: TestCaseReportSchema,
            TestGroupReport: lambda: TestGroupReportSchema(),
        },
        many=True,
    )
    events = fields.Dict(
        keys=fields.String(), values=fields.Nested(EventRecorderSchema)
    )
    host = fields.String(allow_none=True)

    @post_load
    def make_report(self, data, **kwargs):
        """
        Propagate tag indices after deserialization
        """
        rep = super(TestGroupReportSchema, self).make_report(data)
        rep.propagate_tag_indices()
        return rep


class TestReportSchema(Schema):
    """Schema for test report root, ``testing.TestReport``."""

    class Meta:
        unknown = EXCLUDE

    name = fields.String(required=True)
    description = fields.String(allow_none=True)
    uid = fields.String(required=True)
    category = fields.String(dump_only=True)
    timer = TimerField(required=True)
    meta = fields.Dict()
    label = fields.String(allow_none=True)

    status_override = fields.Function(
        lambda x: x.status_override.to_json_compatible(),
        Status.from_json_compatible,
        allow_none=True,
    )
    status = fields.Function(
        lambda x: x.status.to_json_compatible(), Status.from_json_compatible
    )
    runtime_status = fields.Function(
        lambda x: x.runtime_status.to_json_compatible(),
        RuntimeStatus.from_json_compatible,
    )
    tags_index = TagField(dump_only=True)
    information = fields.List(fields.List(fields.String()))
    counter = fields.Dict(dump_only=True)

    attachments = fields.Dict()
    logs = fields.Nested(ReportLogSchema, many=True)
    timeout = fields.Integer(allow_none=True)

    entries = custom_fields.GenericNested(
        schema_context={TestGroupReport: TestGroupReportSchema}, many=True
    )

    events = fields.Dict(
        keys=fields.String(), values=fields.Nested(EventRecorderSchema)
    )

    @post_load
    def make_test_report(self, data, **kwargs):
        """Create report object & deserialize sub trees."""
        load_tree = functools.partial(
            load_tree_data,
            node_schema=TestGroupReportSchema,
            leaf_schema=TestCaseReportSchema,
        )

        entry_data = data.pop("entries")
        status = data.pop("status")
        status_override = data.pop("status_override")
        runtime_status = data.pop("runtime_status")
        timer = data.pop("timer")
        logs = data.pop("logs", [])

        test_plan_report = TestReport(**data)
        test_plan_report.entries = [load_tree(c_data) for c_data in entry_data]
        test_plan_report.propagate_tag_indices()
        test_plan_report.status = status
        test_plan_report.status_override = status_override or Status.NONE
        test_plan_report.runtime_status = runtime_status
        test_plan_report.timer = timer
        test_plan_report.logs = logs

        return test_plan_report


class ShallowTestGroupReportSchema(Schema):
    """Schema for shallow serialization of ``TestGroupReport``."""

    class Meta:
        unknown = EXCLUDE

    name = fields.String(required=True)
    description = fields.String(allow_none=True)
    uid = fields.String(required=True)
    category = fields.String()
    timer = TimerField(required=True)
    part = fields.List(fields.Integer, allow_none=True)
    fix_spec_path = fields.String(allow_none=True)

    status_override = fields.Function(
        lambda x: x.status_override.to_json_compatible(), allow_none=True
    )
    status = fields.Function(lambda x: x.status.to_json_compatible())
    runtime_status = fields.Function(
        lambda x: x.runtime_status.to_json_compatible()
    )
    counter = fields.Dict(dump_only=True)
    suite_related = fields.Bool()
    tags = TagField()

    entry_uids = fields.List(fields.String(), dump_only=True)
    parent_uids = fields.List(fields.String())
    logs = fields.Nested(ReportLogSchema, many=True)
    hash = fields.Integer(dump_only=True)
    env_status = fields.String(allow_none=True)
    strict_order = fields.Bool()

    @post_load
    def make_testgroup_report(self, data, **kwargs):
        timer = data.pop("timer")
        logs = data.pop("logs", [])

        group_report = TestGroupReport(**data)
        group_report.propagate_tag_indices()

        group_report.timer = timer
        group_report.logs = logs

        return group_report


class ShallowTestReportSchema(Schema):
    """Schema for shallow serialization of ``TestReport``."""

    class Meta:
        unknown = EXCLUDE

    name = fields.String(required=True)
    description = fields.String(allow_none=True)
    uid = fields.String(required=True)
    category = fields.String(dump_only=True)
    timer = TimerField(required=True)
    meta = fields.Dict()
<<<<<<< HEAD
    status = fields.Function(lambda x: x.status.to_json_compatible())
    runtime_status = fields.Function(
        lambda x: x.runtime_status.to_json_compatible()
    )
=======
    status = fields.String(dump_only=True)
    runtime_status = fields.String(dump_only=True)
    information = fields.List(fields.List(fields.String()))
>>>>>>> 8f53b0d0
    tags_index = TagField(dump_only=True)
    status_override = fields.Function(
        lambda x: x.status_override.to_json_compatible(), allow_none=True
    )
    counter = fields.Dict(dump_only=True)
    attachments = fields.Dict()
    entry_uids = fields.List(fields.String(), dump_only=True)
    parent_uids = fields.List(fields.String())
    logs = fields.Nested(ReportLogSchema, many=True)
    hash = fields.Integer(dump_only=True)

    @post_load
    def make_test_report(self, data, **kwargs):
        timer = data.pop("timer")
        logs = data.pop("logs", [])

        test_plan_report = TestReport(**data)
        test_plan_report.propagate_tag_indices()

        test_plan_report.timer = timer
        test_plan_report.logs = logs

        return test_plan_report<|MERGE_RESOLUTION|>--- conflicted
+++ resolved
@@ -318,16 +318,11 @@
     category = fields.String(dump_only=True)
     timer = TimerField(required=True)
     meta = fields.Dict()
-<<<<<<< HEAD
     status = fields.Function(lambda x: x.status.to_json_compatible())
     runtime_status = fields.Function(
         lambda x: x.runtime_status.to_json_compatible()
     )
-=======
-    status = fields.String(dump_only=True)
-    runtime_status = fields.String(dump_only=True)
     information = fields.List(fields.List(fields.String()))
->>>>>>> 8f53b0d0
     tags_index = TagField(dump_only=True)
     status_override = fields.Function(
         lambda x: x.status_override.to_json_compatible(), allow_none=True
