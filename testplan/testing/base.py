"""Base classes for all Tests"""
import os
import subprocess
import sys
import warnings
from typing import (
    Dict,
    Generator,
    List,
    Optional,
    Union,
    Callable,
    Iterable,
    Tuple,
)
from schema import And, Or, Use

from testplan import defaults
from testplan.common.config import ConfigOption, validate_func
from testplan.common.entity import (
    Resource,
    ResourceStatus,
    Runnable,
    RunnableConfig,
    RunnableResult,
)
from testplan.common.remote.remote_driver import RemoteDriver
from testplan.common.utils import strings, interface
from testplan.common.utils.composer import compose_contexts
from testplan.common.utils.context import render
from testplan.common.utils.process import (
    enforce_timeout,
    kill_process,
    subprocess_popen,
)
from testplan.common.utils.timing import format_duration, parse_duration
from testplan.report import (
    ReportCategories,
    RuntimeStatus,
    TestCaseReport,
    TestGroupReport,
    test_styles,
)
from testplan.testing import common, filtering, ordering, tagging
from testplan.testing.environment import TestEnvironment, parse_dependency
from testplan.testing.multitest.entries.assertions import RawAssertion
from testplan.testing.multitest.entries.base import Attachment
from testplan.testing.multitest.result import Result
from testplan.testing.multitest.test_metadata import TestMetadata

TEST_INST_INDENT = 2
SUITE_INDENT = 4
TESTCASE_INDENT = 6
ASSERTION_INDENT = 8


def test_name_sanity_check(name):
    for s in [" - part", ":"]:
        if s in name:
            raise ValueError(
                f'"{s}" is specially treated by Testplan, '
                "it cannot be used in Test names."
            )
    return True


class TestConfig(RunnableConfig):
    """Configuration object for :py:class:`~testplan.testing.base.Test`."""

    @classmethod
    def get_options(cls):
        start_stop_signature = Or(
            None, validate_func("env"), validate_func("env", "result")
        )

        return {
            "name": And(
                str,
                lambda s: len(s) <= defaults.MAX_TEST_NAME_LENGTH,
                test_name_sanity_check,
            ),
            ConfigOption("description", default=None): Or(str, None),
            ConfigOption("environment", default=[]): Or(
                [Or(Resource, RemoteDriver)], validate_func()
            ),
            ConfigOption("dependencies", default=None): Or(
                Use(parse_dependency), validate_func()
            ),
            ConfigOption("initial_context", default={}): Or(
                dict, validate_func()
            ),
            ConfigOption("before_start", default=None): start_stop_signature,
            ConfigOption("after_start", default=None): start_stop_signature,
            ConfigOption("before_stop", default=None): start_stop_signature,
            ConfigOption("after_stop", default=None): start_stop_signature,
            ConfigOption("test_filter"): filtering.BaseFilter,
            ConfigOption("test_sorter"): ordering.BaseSorter,
            ConfigOption("stdout_style"): test_styles.Style,
            ConfigOption("skip_strategy"): Use(
                common.SkipStrategy.from_test_option
            ),
            ConfigOption("tags", default=None): Or(
                None, Use(tagging.validate_tag_value)
            ),
        }


class TestResult(RunnableResult):
    """
    Result object for
    :py:class:`~testplan.testing.base.Test` runnable
    test execution framework base class and all sub classes.

    Contains a test ``report`` object.
    """

    def __init__(self):
        super(TestResult, self).__init__()
        self.report = None


class Test(Runnable):
    """
    Base test instance class. Any runnable that runs a test
    can inherit from this class and override certain methods to
    customize functionality.

    :param name: Test instance name, often used as uid of test entity.
    :param description: Description of test instance.
    :param environment: List of
        :py:class:`drivers <testplan.testing.multitest.driver.base.Driver>` to
        be started and made available on tests execution. Can also take a
        callable that returns the list of drivers.
    :param dependencies: driver start-up dependencies as a directed graph,
        e.g {server1: (client1, client2)} indicates server1 shall start before
        client1 and client2. Can also take a callable that returns a dict.
    :param initial_context: key: value pairs that will be made available as
        context for drivers in environment. Can also take a callbale that
        returns a dict.
    :param test_filter: Class with test filtering logic.
    :param test_sorter: Class with tests sorting logic.
    :param before_start: Callable to execute before starting the environment.
    :param after_start: Callable to execute after starting the environment.
    :param before_stop: Callable to execute before stopping the environment.
    :param after_stop: Callable to execute after stopping the environment.
    :param stdout_style: Console output style.
    :param tags: User defined tag value.

    Also inherits all
    :py:class:`~testplan.common.entity.base.Runnable` options.
    """

    CONFIG = TestConfig
    RESULT = TestResult
    ENVIRONMENT = TestEnvironment

    # Base test class only allows Test (top level) filtering
    filter_levels = [filtering.FilterLevel.TEST]

    def __init__(
        self,
        name: str,
        description: str = None,
        environment: Union[list, Callable] = None,
        dependencies: Union[dict, Callable] = None,
        initial_context: Union[dict, Callable] = None,
        before_start: callable = None,
        after_start: callable = None,
        before_stop: callable = None,
        after_stop: callable = None,
        test_filter: filtering.BaseFilter = None,
        test_sorter: ordering.BaseSorter = None,
        stdout_style: test_styles.Style = None,
        tags: Union[str, Iterable[str]] = None,
        **options,
    ):
        options.update(self.filter_locals(locals()))
        super(Test, self).__init__(**options)

        if ":" in self.cfg.name:
            warnings.warn(
                "Multitest object contains colon in name: {}".format(
                    self.cfg.name
                )
            )

        self._test_context = None
        self._discover_path = None

        self._init_test_report()
        self._env_built = False

    def __str__(self) -> str:
        return "{}[{}]".format(self.__class__.__name__, self.name)

    def _new_test_report(self) -> TestGroupReport:
        return TestGroupReport(
            name=self.cfg.name,
            description=self.cfg.description,
            category=self.__class__.__name__.lower(),
            tags=self.cfg.tags,
            env_status=ResourceStatus.STOPPED,
        )

    def _init_test_report(self) -> TestGroupReport:
        self.result.report = self._new_test_report()

    def get_tags_index(self) -> Union[str, Iterable[str], Dict]:
        """
        Return the tag index that will be used for filtering.
        By default this is equal to the native tags for this object.

        However subclasses may build larger tag indices
        by collecting tags from their children for example.
        """
        return self.cfg.tags or {}

    def get_filter_levels(self) -> List[filtering.FilterLevel]:
        if not self.filter_levels:
            raise ValueError(
                "`filter_levels` is not defined by {}".format(self)
            )
        return self.filter_levels

    @property
    def name(self) -> str:
        """Instance name."""
        return self.cfg.name

    @property
    def description(self) -> str:
        return self.cfg.description

    @property
    def report(self) -> TestGroupReport:
        """Shortcut for the test report."""
        return self.result.report

    @property
    def stdout_style(self):
        """Stdout style input."""
        return self.cfg.stdout_style

    @property
    def test_context(self):
        if self._test_context is None:
            self._test_context = self.get_test_context()
        return self._test_context

    def reset_context(self) -> None:
        self._test_context = None

    def get_test_context(self):
        raise NotImplementedError

    def get_stdout_style(self, passed):
        """Stdout style for status."""
        return self.stdout_style.get_style(passing=passed)

    def get_metadata(self) -> TestMetadata:
        return TestMetadata(self.name, self.description, [])

    def uid(self):
        """Instance name uid."""
        return self.cfg.name

    def should_run(self):
        return (
            self.cfg.test_filter.filter(
                test=self,
                # Instance level shallow filtering is applied by default
                suite=None,
                case=None,
            )
            and self.test_context
        )

    def should_log_test_result(self, depth, test_obj, style):
        """
        Return a tuple in which the first element indicates if need to log
        test results (Suite report, Testcase report, or result of assertions).
        The second one is the indent that should be kept at start of lines.
        """
        if isinstance(test_obj, TestGroupReport):
            if depth == 0:
                return style.display_test, TEST_INST_INDENT
            elif test_obj.category == ReportCategories.TESTSUITE:
                return style.display_testsuite, SUITE_INDENT
            elif test_obj.category == ReportCategories.PARAMETRIZATION:
                return False, 0  # DO NOT display
            else:
                raise ValueError(
                    "Unexpected test group category: {}".format(
                        test_obj.category
                    )
                )
        elif isinstance(test_obj, TestCaseReport):
            return style.display_testcase, TESTCASE_INDENT
        elif isinstance(test_obj, dict):
            return style.display_assertion, ASSERTION_INDENT
        raise TypeError("Unsupported test object: {}".format(test_obj))

    def log_test_results(self, top_down=True):
        """
        Log test results. i.e. ProcessRunnerTest or PyTest

        :param top_down: Flag logging test results using a top-down approach
            or a bottom-up approach.
        :type top_down: ``bool``
        """
        report = self.result.report
        items = report.flatten(depths=True)
        entries = []  # Composed of (depth, report obj)

        def log_entry(depth, obj):
            name = obj["description"] if isinstance(obj, dict) else obj.name
            try:
                passed = obj["passed"] if isinstance(obj, dict) else obj.passed
            except KeyError:
                passed = True  # Some report entries (i.e. Log) always pass

            style = self.get_stdout_style(passed)
            display, indent = self.should_log_test_result(depth, obj, style)

            if display:
                if isinstance(obj, dict):
                    if obj["type"] == "RawAssertion":
                        header = obj["description"]
                        details = obj["content"]
                    elif "stdout_header" in obj and "stdout_details" in obj:
                        header = obj["stdout_header"]
                        details = obj["stdout_details"]
                    else:
                        return
                    if style.display_assertion:
                        self.logger.user_info(indent * " " + header)
                    if details and style.display_assertion_detail:
                        details = os.linesep.join(
                            (indent + 2) * " " + line
                            for line in details.split(os.linesep)
                        )
                        self.logger.user_info(details)
                else:
                    self.logger.log_test_status(
                        name, obj.status, indent=indent
                    )

        for depth, obj in items:
            if top_down:
                log_entry(depth, obj)
            else:
                while entries and depth <= entries[-1][0]:
                    log_entry(*(entries.pop()))
                entries.append((depth, obj))

        while entries:
            log_entry(*(entries.pop()))

    def propagate_tag_indices(self):
        """
        Basic step for propagating tag indices of the test report tree.
        This step may be necessary if the report tree is created
        in parts and then added up.
        """
        if len(self.report):
            self.report.propagate_tag_indices()

    def _prepare_suite_report(
        self, label: str, hook: Callable
    ) -> Tuple[TestGroupReport, TestCaseReport, Result]:
        suite_report = TestGroupReport(
            name=label,
            category=ReportCategories.TESTSUITE,
            suite_related=True,
            # TODO: use synthesized instead of suite_related
            # category=ReportCategories.SYNTHESIZED,
        )
        case_report = TestCaseReport(
            name=hook.__name__,
            description=strings.get_docstring(hook),
            suite_related=True,
            # TODO: use synthesized instead of suite_related
            # category=ReportCategories.SYNTHESIZED,
        )
        suite_report.append(case_report)
        case_result = self.cfg.result(
            stdout_style=self.stdout_style, _scratch=self.scratch
        )
        return suite_report, case_report, case_result

    def _append_suite_report(
        self,
        suite_report: TestGroupReport,
        case_report: TestCaseReport,
        case_result: Result,
    ) -> None:

        case_report.extend(case_result.serialized_entries)
        case_report.attachments.extend(case_result.attachments)

        if self.get_stdout_style(case_report.passed).display_testcase:
            self.log_testcase_status(case_report)

        case_report.pass_if_empty()
        label = suite_report.name
        hook_name = case_report.name
        pattern = ":".join([self.name, label, hook_name])
        self._xfail(pattern, case_report)
        case_report.runtime_status = RuntimeStatus.FINISHED
        suite_report.runtime_status = RuntimeStatus.FINISHED

        if self.result.report.has_uid(label):
            self.result.report[label] = suite_report
        else:
            self.result.report.append(suite_report)

    def _run_error_handler(self, hook: Callable, step: Callable):
        """
        This method runs error_handler hook. User can optionally make
        use of assertions if the function accepts ``env``, ``result`` and ``step`` or only
        ``env`` and ``step`` arguments.

        These functions are also run within report error logging context,
        meaning that if something goes wrong we will have the stack trace
        in the final report.
        """

        if not hook:
            return

        suite_report, case_report, case_result = self._prepare_suite_report(
            "Error handler", hook
        )
        runtime_env = self._get_runtime_environment(
            testcase_name=hook.__name__,
            testcase_report=case_report,
        )
        try:
            interface.check_signature(hook, ["env", "result", "step"])
            hook_args = (runtime_env, case_result, step)
        except interface.MethodSignatureMismatch:
            interface.check_signature(hook, ["env", "step"])
            hook_args = (runtime_env, step)

        with compose_contexts(*self._get_hook_context(case_report)):
            hook(*hook_args)

        self._append_suite_report(suite_report, case_report, case_result)

    def _record_start(self):
        self.report.timer.start("run")

    def _record_end(self):
        self.report.timer.end("run")

    def _record_setup_start(self):
        self.report.timer.start("setup")

    def _record_setup_end(self):
        self.report.timer.end("setup")

    def _record_teardown_start(self):
        self.report.timer.start("teardown")

    def _record_teardown_end(self):
        self.report.timer.end("teardown")

    def _init_context(self):
        if callable(self.cfg.initial_context):
            self.resources._initial_context = self.cfg.initial_context()
        else:
            self.resources._initial_context = self.cfg.initial_context

    def _build_environment(self):
        # build environment only once in interactive mode
        if self._env_built:
            return

        if callable(self.cfg.environment):
            drivers = self.cfg.environment()
        else:
            drivers = self.cfg.environment

        for driver in drivers:
            driver.parent = self
            driver.cfg.parent = self.cfg
            self.resources.add(driver)
        self._env_built = True

    def _set_dependencies(self):
        if callable(self.cfg.dependencies):
            deps = parse_dependency(self.cfg.dependencies())
        else:
            deps = self.cfg.dependencies
        if deps:
            self.resources.set_dependency(deps)

    def add_pre_resource_steps(self):
        """Runnable steps to be executed before environment starts."""
        self._add_step(self._record_setup_start)

        self._add_step(self._init_context)
        self._add_step(self._build_environment)
        self._add_step(self._set_dependencies)

    def add_start_resource_steps(self):
        self._add_step(
            self._run_resource_hook,
            hook=self.cfg.before_start,
            label="Before Start",
        )

        self._add_step(self.resources.start)

        self._add_step(
            self._run_resource_hook,
            hook=self.cfg.after_start,
            label="After Start",
        )

    def add_stop_resource_steps(self):
        self._add_step(
            self._run_resource_hook,
            hook=self.cfg.before_stop,
            label="Before Stop",
        )

        self._add_step(self.resources.stop, is_reversed=True)

        self._add_step(
            self._run_resource_hook,
            hook=self.cfg.after_stop,
            label="After Stop",
        )

    def add_pre_main_steps(self):
        """Runnable steps to run after environment started."""
        self._add_step(self._record_setup_end)

    def add_post_main_steps(self):
        """Runnable steps to run before environment stopped."""
        self._add_step(self._record_teardown_start)

    def add_post_resource_steps(self):
        """Runnable steps to run after environment stopped."""
        self._add_step(self._record_teardown_end)

    def run_testcases_iter(self, testsuite_pattern="*", testcase_pattern="*"):
        """
        For a Test to be run interactively, it must implement this method.

        It is expected to run tests iteratively and yield a tuple containing
        a testcase report and the list of parent UIDs required to merge the
        testcase report into the main report tree.

        If it is not possible or very inefficient to run individual testcases
        in an iteratie manner, this method may instead run all the testcases
        in a batch and then return an iterator for the testcase reports and
        parent UIDs.

        :param testsuite_pattern: Filter pattern for testsuite level.
        :type testsuite_pattern: ``str``
        :param testcase_pattern: Filter pattern for testcase level.
        :type testsuite_pattern: ``str``
        :yield: generate tuples containing testcase reports and a list of the
            UIDs required to merge this into the main report tree, starting
            with the UID of this test.
        """
        raise NotImplementedError

    def start_test_resources(self):
        """
        Start all test resources but do not run any tests. Used in the
        interactive mode when environments may be started/stopped on demand.
        The base implementation is very simple but may be overridden in sub-
        classes to run additional setup pre- and post-environment start.
        """
        # in case this is called more than once from interactive
        self.report.timer.clear()

        self._add_step(self.setup)
        self.add_pre_resource_steps()
        self.add_start_resource_steps()
        self.add_pre_main_steps()

        self._run()

    def stop_test_resources(self):
        """
        Stop all test resources. As above, this method is used for the
        interactive mode and is very simple in this base Test class, but may
        be overridden by sub-classes.
        """

        self.add_post_main_steps()
        self.add_stop_resource_steps()
        self.add_post_resource_steps()
        self._add_step(self.teardown)

        self._run()

    def _get_runtime_environment(self, testcase_name, testcase_report):
        # TODO: this just for API compatibility
        # move RuntimeEnv to Test, or get rid of it?
        return self.resources

    def _get_hook_context(self, case_report):
        return (
            case_report.timer.record("run"),
            case_report.logged_exceptions(),
        )

    def _run_resource_hook(self, hook: Callable, label: str) -> None:
        """
        This method runs post/pre_start/stop hooks. User can optionally make
        use of assertions if the function accepts both ``env`` and ``result``
        arguments.

        These functions are also run within report error logging context,
        meaning that if something goes wrong we will have the stack trace
        in the final report.
        """

        if not hook:
            return

        suite_report, case_report, case_result = self._prepare_suite_report(
            label, hook
        )
        runtime_env = self._get_runtime_environment(
            testcase_name=hook.__name__,
            testcase_report=case_report,
        )
        try:
            interface.check_signature(hook, ["env", "result"])
            hook_args = (runtime_env, case_result)
        except interface.MethodSignatureMismatch:
            interface.check_signature(hook, ["env"])
            hook_args = (runtime_env,)

        with compose_contexts(*self._get_hook_context(case_report)):
            hook(*hook_args)

<<<<<<< HEAD
        self._append_suite_report(suite_report, case_report, case_result)
=======
        case_report.extend(case_result.serialized_entries)
        case_report.attachments.extend(case_result.attachments)

        if self.get_stdout_style(case_report.passed).display_testcase:
            self.log_testcase_status(case_report)

        case_report.pass_if_empty()
        pattern = ":".join([self.name, label, hook.__name__])
        self._xfail(pattern, case_report)
        case_report.runtime_status = RuntimeStatus.FINISHED
        suite_report.runtime_status = RuntimeStatus.FINISHED

        if self.result.report.has_uid(label):
            self.result.report[label] = suite_report
        else:
            self.result.report.append(suite_report)
>>>>>>> a4f1d459

    def _dry_run_resource_hook(self, hook: Callable, label: str):

        if not hook:
            return

        suite_report, case_report, case_result = self._prepare_suite_report(
            label, hook
        )
        self.result.report.append(suite_report)

    def _dry_run_testsuites(self):
        suites_to_run = self.test_context

        for testsuite, testcases in suites_to_run:
            testsuite_report = TestGroupReport(
                name=testsuite,
                category=ReportCategories.TESTSUITE,
            )

            for testcase in testcases:
                testcase_report = TestCaseReport(name=testcase)
                testsuite_report.append(testcase_report)

            self.result.report.append(testsuite_report)

    def dry_run(self):
        """
        Return an empty report skeleton for this test including all
        testsuites, testcases etc. hierarchy. Does not run any tests.
        """

        self.result.report = self._new_test_report()

        for hook, label in (
            (self.cfg.before_start, "Before Start"),
            (self.cfg.after_start, "After Start"),
        ):
            self._dry_run_resource_hook(hook, label)

        self._dry_run_testsuites()

        for hook, label in (
            (self.cfg.before_stop, "Before Stop"),
            (self.cfg.after_stop, "After Stop"),
        ):
            self._dry_run_resource_hook(hook, label)

        return self.result

    def set_discover_path(self, path: str) -> None:
        """
        If the Test is materialized from a task that is discovered outside pwd(),
        this might be needed for binary/library path derivation to work properly.
        :param path: the absolute path where the task has been discovered
        """

        self._discover_path = path

    def _xfail(self, pattern, report):
        """Utility xfail a report entry if found in xfail_tests"""
        if getattr(self.cfg, "xfail_tests", None):
            found = self.cfg.xfail_tests.get(pattern)
            if found:
                report.xfail(strict=found["strict"])


class ProcessRunnerTestConfig(TestConfig):
    """
    Configuration object for
    :py:class:`~testplan.testing.base.ProcessRunnerTest`.
    """

    @classmethod
    def get_options(cls):
        return {
            "binary": str,
            ConfigOption("proc_env", default=None): Or(dict, None),
            ConfigOption("proc_cwd", default=None): Or(str, None),
            ConfigOption("timeout", default=None): Or(
                None, float, int, Use(parse_duration)
            ),
            ConfigOption("ignore_exit_codes", default=[]): [int],
            ConfigOption("pre_args", default=[]): list,
            ConfigOption("post_args", default=[]): list,
        }


class ProcessRunnerTest(Test):
    """
    A test runner that runs the tests in a separate subprocess.
    This is useful for running 3rd party testing
    frameworks (e.g. JUnit, GTest)

    Test report will be populated by parsing the generated report output file
    (report.xml file by default.)

    :param name: Test instance name, often used as uid of test entity.
    :type name: ``str``
    :param binary: Path to the application binary or script.
    :type binary: ``str``
    :param description: Description of test instance.
    :type description: ``str``
    :param proc_env: Environment overrides for ``subprocess.Popen``;
        context value (when referring to other driver) and jinja2 template (when
        referring to self) will be resolved.
    :type proc_env: ``dict``
    :param proc_cwd: Directory override for ``subprocess.Popen``.
    :type proc_cwd: ``str``
    :param timeout: Optional timeout for the subprocess. If a process
                    runs longer than this limit, it will be killed
                    and test will be marked as ``ERROR``.

                    String representations can be used as well as
                    duration in seconds. (e.g. 10, 2.3, '1m 30s', '1h 15m')

    :type timeout: ``str`` or ``number``
    :param ignore_exit_codes: When the test process exits with nonzero status
                    code, the test will be marked as ``ERROR``.
                    This can be disabled by providing a list of
                    numbers to ignore.
    :type ignore_exit_codes: ``list`` of ``int``
    :param pre_args: List of arguments to be prepended before the
        arguments of the test runnable.
    :type pre_args: ``list`` of ``str``
    :param post_args: List of arguments to be appended before the
        arguments of the test runnable.
    :type post_args: ``list`` of ``str``

    Also inherits all
    :py:class:`~testplan.testing.base.Test` options.
    """

    CONFIG = ProcessRunnerTestConfig

    # Some process runners might not have a simple way to list
    # suites/testcases or might not even have the concept of test suites. If
    # no list_command is specified we will store all testcase results in a
    # single suite, with a default name.
    _DEFAULT_SUITE_NAME = "All Tests"
    _VERIFICATION_SUITE_NAME = "ProcessChecks"
    _VERIFICATION_TESTCASE_NAME = "ExitCodeCheck"
    _MAX_RETAINED_LOG_SIZE = 4096

    def __init__(self, **options):
        super(ProcessRunnerTest, self).__init__(**options)

        self._test_context = None
        self._test_process = None  # will be set by `self.run_tests`
        self._test_process_retcode = None  # will be set by `self.run_tests`
        self._test_process_killed = False
        self._test_has_run = False
        self._resolved_bin = None  # resolved binary path

    @property
    def stderr(self) -> Optional[str]:
        if self._runpath:
            return os.path.join(self._runpath, "stderr")

    @property
    def stdout(self) -> Optional[str]:
        if self._runpath:
            return os.path.join(self._runpath, "stdout")

    @property
    def timeout_log(self) -> Optional[str]:
        if self._runpath:
            return os.path.join(self._runpath, "timeout.log")

    @property
    def report_path(self) -> Optional[str]:
        if self._runpath:
            return os.path.join(self._runpath, "report.xml")

    @property
    def resolved_bin(self) -> str:
        if not self._resolved_bin:
            self._resolved_bin = self.prepare_binary()

        return self._resolved_bin

    def prepare_binary(self):
        """
        Resolve the real binary path to run
        """
        # Need to use the binary's absolute path if `proc_cwd` is specified,
        # otherwise won't be able to find the binary.
        if self.cfg.proc_cwd:
            return os.path.abspath(self.cfg.binary)
        # use user-specified binary as-is, override if more sophisticated binary resolution is needed.
        else:
            return self.cfg.binary

    def test_command(self) -> List[str]:
        """
        Add custom arguments before and after the executable if they are defined.
        :return: List of commands to run before and after the test process, as well as the test executable itself.
        :rtype:  ``list`` of ``str``
        """
        cmd = self._test_command()

        if self.cfg.pre_args:
            cmd = self.cfg.pre_args + cmd
        if self.cfg.post_args:
            cmd = cmd + self.cfg.post_args
        return cmd

    def _test_command(self) -> List[str]:
        """
        Override this to add extra options to the test command.

        :return: Command to run test process
        :rtype: ``list`` of ``str``
        """
        return [self.resolved_bin]

    def list_command(self) -> Optional[List[str]]:
        """
        List custom arguments before and after the executable if they are defined.
        :return: List of commands to run before and after the test process, as well as the test executable itself.
        :rtype:  ``list`` of ``str`` or ``NoneType``
        """
        cmd = self._list_command()
        if cmd:
            if self.cfg.pre_args:
                cmd = self.cfg.pre_args + cmd
            if self.cfg.post_args:
                cmd = cmd + self.cfg.post_args
        return cmd

    def _list_command(self) -> Optional[List[str]]:
        """
        Override this to generate the shell command that will cause the
        testing framework to list the tests available on stdout.

        :return: Command to list tests
        :rtype: ``list`` of ``str`` or ``NoneType``
        """
        return []

    def get_test_context(self, list_cmd=None):
        """
        Run the shell command generated by `list_command` in a subprocess,
        parse and return the stdout generated via `parse_test_context`.

        :param list_cmd: Command to list all test suites and testcases
        :type list_cmd: ``str``
        :return: Result returned by `parse_test_context`.
        :rtype: ``list`` of ``list``
        """

        cmd = list_cmd or self.list_command()
        if not cmd:
            return [(self._DEFAULT_SUITE_NAME, ())]

        proc = subprocess_popen(
            cmd,
            cwd=self.cfg.proc_cwd,
            env=self.get_proc_env(),
            stdout=subprocess.PIPE,
        )
        test_list_output = proc.communicate()[0]

        # with python3, stdout is bytes so need to decode.
        if not isinstance(test_list_output, str):
            test_list_output = test_list_output.decode(sys.stdout.encoding)

        return self.parse_test_context(test_list_output)

    def parse_test_context(self, test_list_output):
        """
        Override this to generate a nested list of test suite and test case
        context. Only required if `list_command` is overridden to return a
        command.

        The result will later on be used by test listers to generate the
        test context output for this test instance.

        Sample output:

        .. code-block:: python

          [
              ['SuiteAlpha', ['testcase_one', 'testcase_two'],
              ['SuiteBeta', ['testcase_one', 'testcase_two'],
          ]

        :param test_list_output: stdout from the list command
        :type test_list_output: ``bytes``
        :return: Parsed test context from command line
                 output of the 3rd party testing library.
        :rtype: ``list`` of ``list``
        """
        raise NotImplementedError

    def timeout_callback(self):
        """
        Callback function that will be called by the daemon thread if
        a timeout occurs (e.g. process runs longer
        than specified timeout value).
        """

        self._test_process_killed = True
        with self.result.report.logged_exceptions():
            raise RuntimeError(
                "Timeout while running {instance} after {timeout}.".format(
                    instance=self, timeout=format_duration(self.cfg.timeout)
                )
            )

    def get_proc_env(self):
        """
        Fabricate the env var for subprocess.
        Precedence: user-specified > hardcoded > system env

        """

        # start with system env
        env = os.environ.copy()

        # override with hardcoded values
        if self.runpath:
            json_ouput = os.path.join(self.runpath, "output.json")
            self.logger.debug("Json output: %s", json_ouput)
            env["JSON_REPORT"] = json_ouput

        for driver in self.resources:
            driver_name = driver.uid()
            for attr in dir(driver):
                value = getattr(driver, attr)
                if attr.startswith("_") or callable(value):
                    continue
                env[
                    "DRIVER_{}_ATTR_{}".format(
                        strings.slugify(driver_name).replace("-", "_"),
                        strings.slugify(attr).replace("-", "_"),
                    ).upper()
                ] = str(value)

        # override with user specified values
        if isinstance(self.cfg.proc_env, dict):
            proc_env = {
                key.upper(): render(
                    val, self.context_input(exclude=["test_context"])
                )
                for key, val in self.cfg.proc_env.items()
            }
            env.update(proc_env)

        return env

    def run_tests(self):
        """
        Run the tests in a subprocess, record stdout & stderr on runpath.
        Optionally enforce a timeout and log timeout related messages in
        the given timeout log path.
        """
        with self.report.timer.record("run"):
            with self.report.logged_exceptions(), open(
                self.stderr, "w"
            ) as stderr, open(self.stdout, "w") as stdout:

                test_cmd = self.test_command()
                if not test_cmd:
                    raise ValueError(
                        "Invalid test command generated for: {}".format(self)
                    )

                self.report.logger.info(
                    "Running {} - Command: {}".format(self, test_cmd)
                )
                self._test_process = subprocess_popen(
                    test_cmd,
                    stderr=stderr,
                    stdout=stdout,
                    cwd=self.cfg.proc_cwd,
                    env=self.get_proc_env(),
                )

                if self.cfg.timeout:
                    with open(self.timeout_log, "w") as timeout_log:
                        timeout_checker = enforce_timeout(
                            process=self._test_process,
                            timeout=self.cfg.timeout,
                            output=timeout_log,
                            callback=self.timeout_callback,
                        )
                        self._test_process_retcode = self._test_process.wait()
                        timeout_checker.join()
                else:
                    self._test_process_retcode = self._test_process.wait()

                self._test_has_run = True

    def read_test_data(self):
        """
        Parse output generated by the 3rd party testing tool, and then
        the parsed content will be handled by ``process_test_data``.

        You should override this function with custom logic to parse
        the contents of generated file.
        """
        raise NotImplementedError

    def process_test_data(self, test_data):
        """
        Process raw test data that was collected and return a list of
        entries (e.g. TestGroupReport, TestCaseReport) that will be
        appended to the current test instance's report as children.

        :param test_data: Root node of parsed raw test data
        :type test_data: ``xml.etree.Element``
        :return: List of sub reports
        :rtype: ``list`` of ``TestGroupReport`` / ``TestCaseReport``
        """
        raise NotImplementedError

    def get_process_check_report(self, retcode, stdout, stderr):
        """
        When running a process fails (e.g. binary crash, timeout etc)
        we can still generate dummy testsuite / testcase reports with
        a certain hierarchy compatible with exporters and XUnit conventions.
        And logs of stdout & stderr can be saved as attachment.
        """
        assertion_content = "\n".join(
            [
                "Process: {}".format(self.resolved_bin),
                "Exit code: {}".format(retcode),
            ]
        )

        passed = retcode == 0 or retcode in self.cfg.ignore_exit_codes

        testcase_report = TestCaseReport(
            name=self._VERIFICATION_TESTCASE_NAME,
            suite_related=True,
            entries=[
                RawAssertion(
                    description="Process exit code check",
                    content=assertion_content,
                    passed=passed,
                ).serialize()
            ],
        )

        if stdout and os.path.isfile(stdout):
            stdout_attachment = Attachment(
                filepath=os.path.abspath(stdout), description="Process stdout"
            )
            testcase_report.attachments.append(stdout_attachment)
            testcase_report.append(stdout_attachment.serialize())

        if stderr and os.path.isfile(stderr):
            stderr_attachment = Attachment(
                filepath=os.path.abspath(stderr), description="Process stderr"
            )
            testcase_report.attachments.append(stderr_attachment)
            testcase_report.append(stderr_attachment.serialize())

        testcase_report.runtime_status = RuntimeStatus.FINISHED

        suite_report = TestGroupReport(
            name=self._VERIFICATION_SUITE_NAME,
            category=ReportCategories.TESTSUITE,
            entries=[testcase_report],
        )

        return suite_report

    def update_test_report(self):
        """
        Update current instance's test report with generated sub reports from
        raw test data. Skip report updates if the process was killed.
        """
        if self._test_process_killed or not self._test_has_run:
            # Return code is `None` if process was killed or test has not run
            self.result.report.append(
                self.get_process_check_report(
                    self._test_process_retcode, self.stdout, self.stderr
                )
            )
            return

        if len(self.result.report):
            raise ValueError(
                "Cannot update test report,"
                " it already has children: {}".format(self.result.report)
            )

        with self.result.report.logged_exceptions():
            self.result.report.extend(
                self.process_test_data(self.read_test_data())
            )

        # Check process exit code as last step, as we don't want to create
        # an error log if the report was populated
        # (with possible failures) already
        self.result.report.append(
            self.get_process_check_report(
                self._test_process_retcode, self.stdout, self.stderr
            )
        )

    def apply_xfail_tests(self):
        """
        Apply xfail tests specified via --xfail-tests or @test_plan(xfail_tests=...).
        """

        test_report = self.result.report
        pattern = f"{test_report.name}:*:*"
        self._xfail(pattern, test_report)

        for suite_report in test_report.entries:
            pattern = f"{test_report.name}:{suite_report.name}:*"
            self._xfail(pattern, suite_report)

            for case_report in suite_report.entries:
                pattern = f"{test_report.name}:{suite_report.name}:{case_report.name}"
                self._xfail(pattern, case_report)

    def add_pre_resource_steps(self):
        """Runnable steps to be executed before environment starts."""
        super(ProcessRunnerTest, self).add_pre_resource_steps()
        self._add_step(self.make_runpath_dirs)

    def add_post_resource_steps(self):
        """Runnable steps to run after environment stopped."""
        self._add_step(self.apply_xfail_tests)
        super(ProcessRunnerTest, self).add_post_resource_steps()

    def add_main_batch_steps(self):
        """Runnable steps to be executed while environment is running."""
        self._add_step(self.run_tests)
        self._add_step(self.update_test_report)
        self._add_step(self.propagate_tag_indices)
        self._add_step(self.log_test_results, top_down=False)

    def aborting(self):
        if self._test_process is not None:
            kill_process(self._test_process)
            self._test_process_killed = True

    def _dry_run_testsuites(self):

        super(ProcessRunnerTest, self)._dry_run_testsuites()

        testcase_report = TestCaseReport(
            name=self._VERIFICATION_TESTCASE_NAME,
            suite_related=True,
        )
        testsuite_report = TestGroupReport(
            name=self._VERIFICATION_SUITE_NAME,
            category=ReportCategories.TESTSUITE,
            entries=[testcase_report],
        )
        self.result.report.append(testsuite_report)

    def run_testcases_iter(
        self,
        testsuite_pattern: str = "*",
        testcase_pattern: str = "*",
        shallow_report: Dict = None,
    ) -> Generator:
        """
        Runs testcases as defined by the given filter patterns and yields
        testcase reports. A single testcase report is made for general checks
        of the test process, including checking the exit code and logging
        stdout and stderr of the process. Then, testcase reports are generated
        from the output of the test process.

        For efficiency, we run all testcases in a single subprocess rather than
        running each testcase in a seperate process. This reduces the total
        time taken to run all testcases, however it will mean that testcase
        reports will not be generated until all testcases have finished
        running.

        :param testsuite_pattern: pattern to match for testsuite names
        :param testcase_pattern: pattern to match for testcase names
        :param shallow_report: shallow report entry
        :return: generator yielding testcase reports and UIDs for merge step
        """
        self.make_runpath_dirs()

        list_cmd = self.list_command_filter(
            testsuite_pattern, testcase_pattern
        )
        self.logger.debug("list_cmd = %s", list_cmd)

        suites_to_run = self.get_test_context(list_cmd)

        for testsuite, testcases in suites_to_run:
            if testcases:
                for testcase in testcases:
                    testcase_report = self.report[testsuite][testcase]
                    yield {"runtime_status": RuntimeStatus.RUNNING}, [
                        self.uid(),
                        testsuite,
                        testcase,
                    ]
            else:
                # Unlike `MultiTest`, `ProcessRunnerTest` may have some suites
                # without any testcase after initializing test report, but will
                # get result of testcases after run. So we should not filter
                # them out, e.g. Hobbes-test can run in unit of test suite.
                yield {"runtime_status": RuntimeStatus.RUNNING}, [
                    self.uid(),
                    testsuite,
                ]

        yield {"runtime_status": RuntimeStatus.RUNNING}, [
            self.uid(),
            self._VERIFICATION_SUITE_NAME,
            self._VERIFICATION_TESTCASE_NAME,
        ]

        test_cmd = self.test_command_filter(
            testsuite_pattern, testcase_pattern
        )
        self.logger.debug("test_cmd = %s", test_cmd)

        with open(self.stdout, mode="w+") as stdout, open(
            self.stderr, mode="w+"
        ) as stderr:
            exit_code = subprocess.call(
                test_cmd,
                stderr=stderr,
                stdout=stdout,
                cwd=self.cfg.proc_cwd,
                env=self.get_proc_env(),
            )

        process_report = self.get_process_check_report(
            exit_code, self.stdout, self.stderr
        )
        exit_code_report = process_report[self._VERIFICATION_TESTCASE_NAME]

        try:
            group_reports = self.process_test_data(self.read_test_data())
        except Exception as exc:
            exit_code_report.logger.exception(exc)
            for testsuite, _ in suites_to_run:
                self.report[testsuite].runtime_status = RuntimeStatus.NOT_RUN
        else:
            for suite_report in group_reports:
                for testcase_report in suite_report:
                    yield testcase_report, [self.uid(), suite_report.uid]

        yield exit_code_report, [self.uid(), process_report.uid]

    def test_command_filter(self, testsuite_pattern, testcase_pattern):
        """
        Return the base test command with additional filtering to run a
        specific set of testcases. To be implemented by concrete subclasses.
        """
        raise NotImplementedError

    def list_command_filter(self, testsuite_pattern, testcase_pattern):
        """
        Return the base list command with additional filtering to list a
        specific set of testcases. To be implemented by concrete subclasses.
        """
        raise NotImplementedError<|MERGE_RESOLUTION|>--- conflicted
+++ resolved
@@ -641,26 +641,7 @@
         with compose_contexts(*self._get_hook_context(case_report)):
             hook(*hook_args)
 
-<<<<<<< HEAD
         self._append_suite_report(suite_report, case_report, case_result)
-=======
-        case_report.extend(case_result.serialized_entries)
-        case_report.attachments.extend(case_result.attachments)
-
-        if self.get_stdout_style(case_report.passed).display_testcase:
-            self.log_testcase_status(case_report)
-
-        case_report.pass_if_empty()
-        pattern = ":".join([self.name, label, hook.__name__])
-        self._xfail(pattern, case_report)
-        case_report.runtime_status = RuntimeStatus.FINISHED
-        suite_report.runtime_status = RuntimeStatus.FINISHED
-
-        if self.result.report.has_uid(label):
-            self.result.report[label] = suite_report
-        else:
-            self.result.report.append(suite_report)
->>>>>>> a4f1d459
 
     def _dry_run_resource_hook(self, hook: Callable, label: str):
 
