"""Base classes for all Tests"""
import functools
import os
import subprocess
import sys
import warnings
from enum import Enum
from schema import And, Or, Use
from typing import (
    Dict,
    Generator,
    List,
    Optional,
    Union,
    Callable,
    Iterable,
    Type,
    Tuple,
)

from testplan import defaults
from testplan.common.config import ConfigOption, validate_func
from testplan.common.entity import (
    Resource,
    ResourceStatus,
    Runnable,
    RunnableConfig,
    RunnableResult,
)
from testplan.common.remote.remote_driver import RemoteDriver
from testplan.common.utils import strings, interface, validation
from testplan.common.utils.composer import compose_contexts
from testplan.common.utils.context import render
from testplan.common.utils.process import (
    enforce_timeout,
    kill_process,
    subprocess_popen,
)
from testplan.common.utils.timing import format_duration, parse_duration
from testplan.report import (
    RuntimeStatus,
    ReportCategories,
    TestCaseReport,
    TestGroupReport,
    test_styles,
)
from testplan.testing import common, filtering, ordering, tagging, result
from testplan.testing.environment import TestEnvironment, parse_dependency
from testplan.testing.multitest.entries.assertions import RawAssertion
from testplan.testing.multitest.entries.base import Attachment
from testplan.testing.multitest.test_metadata import TestMetadata

from testplan.testing.multitest import result

TEST_INST_INDENT = 2
SUITE_INDENT = 4
TESTCASE_INDENT = 6
ASSERTION_INDENT = 8


class ResourceHooks(Enum):
    before_start = "Before Start"
    after_start = "After Start"
    before_stop = "Before Stop"
    after_stop = "After Stop"


def _test_name_sanity_check(name: str) -> bool:
    """
    Checks whether some of the reserved name components are used.

    :param name: name of the entry
    :return: True if no reserved components are in the name
    :raises ValueError: if any of the reserved components is in the name
    """
    for s in [" - part", ":"]:
        if s in name:
            raise ValueError(
                f'"{s}" is specially treated by Testplan, '
                "it cannot be used in Test names."
            )
    return True


class TestConfig(RunnableConfig):
    """Configuration object for :py:class:`~testplan.testing.base.Test`."""

    @classmethod
    def get_options(cls):
        start_stop_signature = Or(
            None, validate_func("env"), validate_func("env", "result")
        )

        return {
            "name": And(
                str,
                lambda s: len(s) <= defaults.MAX_TEST_NAME_LENGTH,
                _test_name_sanity_check,
            ),
            ConfigOption("description", default=None): Or(str, None),
            ConfigOption("environment", default=[]): Or(
                [Or(Resource, RemoteDriver)], validate_func()
            ),
            ConfigOption("dependencies", default=None): Or(
                Use(parse_dependency), validate_func()
            ),
            ConfigOption("initial_context", default={}): Or(
                dict, validate_func()
            ),
            ConfigOption("before_start", default=None): start_stop_signature,
            ConfigOption("after_start", default=None): start_stop_signature,
            ConfigOption("before_stop", default=None): start_stop_signature,
            ConfigOption("after_stop", default=None): start_stop_signature,
            ConfigOption("error_handler", default=None): Or(
                None, lambda x: callable(x)
            ),
            ConfigOption("test_filter"): filtering.BaseFilter,
            ConfigOption("test_sorter"): ordering.BaseSorter,
            ConfigOption("stdout_style"): test_styles.Style,
            ConfigOption("skip_strategy"): Use(
                common.SkipStrategy.from_test_option
            ),
            ConfigOption("tags", default=None): Or(
                None, Use(tagging.validate_tag_value)
            ),
            ConfigOption(
                "result", default=result.Result
            ): validation.is_subclass(result.Result),
        }


class TestResult(RunnableResult):
    """
    Result object for
    :py:class:`~testplan.testing.base.Test` runnable
    test execution framework base class and all sub classes.

    Contains a test ``report`` object.
    """

    def __init__(self) -> None:
        super(TestResult, self).__init__()
        self.report = None


class Test(Runnable):
    """
    Base test instance class. Any runnable that runs a test
    can inherit from this class and override certain methods to
    customize functionality.

    :param name: Test instance name, often used as uid of test entity.
    :param description: Description of test instance.
    :param environment: List of
        :py:class:`drivers <testplan.testing.multitest.driver.base.Driver>` to
        be started and made available on tests execution. Can also take a
        callable that returns the list of drivers.
    :param dependencies: driver start-up dependencies as a directed graph,
        e.g {server1: (client1, client2)} indicates server1 shall start before
        client1 and client2. Can also take a callable that returns a dict.
    :param initial_context: key: value pairs that will be made available as
        context for drivers in environment. Can also take a callable that
        returns a dict.
    :param test_filter: Class with test filtering logic.
    :param test_sorter: Class with tests sorting logic.
    :param before_start: Callable to execute before starting the environment.
    :param after_start: Callable to execute after starting the environment.
    :param before_stop: Callable to execute before stopping the environment.
    :param after_stop: Callable to execute after stopping the environment.
    :param stdout_style: Console output style.
    :param tags: User defined tag value.
    :param result: Result class definition for result object made available
        from within the testcases.

    Also inherits all
    :py:class:`~testplan.common.entity.base.Runnable` options.
    """

    CONFIG = TestConfig
    RESULT = TestResult
    ENVIRONMENT = TestEnvironment

    # Base test class only allows Test (top level) filtering
    filter_levels = [filtering.FilterLevel.TEST]

    def __init__(
        self,
        name: str,
        description: str = None,
        environment: Union[list, Callable] = None,
        dependencies: Union[dict, Callable] = None,
        initial_context: Union[dict, Callable] = None,
        before_start: callable = None,
        after_start: callable = None,
        before_stop: callable = None,
        after_stop: callable = None,
        error_handler=None,
        test_filter: filtering.BaseFilter = None,
        test_sorter: ordering.BaseSorter = None,
        stdout_style: test_styles.Style = None,
        tags: Union[str, Iterable[str]] = None,
        result: Type[result.Result] = result.Result,
        **options,
    ):
        options.update(self.filter_locals(locals()))
        super(Test, self).__init__(**options)

        if ":" in self.cfg.name:
            warnings.warn(
                "Multitest object contains colon in name: {self.cfg.name}"
            )

        self._test_context = None
        self._discover_path = None

        self._init_test_report()
        self._env_built = False

        self.log_testcase_status = functools.partial(
            self._log_status, indent=TESTCASE_INDENT
        )

    def __str__(self) -> str:
        return f"{self.__class__.__name__}[{self.name}]"

    def _log_status(self, report: TestGroupReport, indent: int) -> None:
        """Log the test status for a report at the given indent level."""
        self.logger.log_test_status(
            name=report.name, status=report.status, indent=indent
        )

    def _new_test_report(self) -> TestGroupReport:
        return TestGroupReport(
            name=self.cfg.name,
            description=self.cfg.description,
            category=self.__class__.__name__.lower(),
            tags=self.cfg.tags,
            env_status=ResourceStatus.STOPPED,
        )

    def _init_test_report(self) -> TestGroupReport:
        self.result.report = self._new_test_report()

    def get_tags_index(self) -> Union[str, Iterable[str], Dict]:
        """
        Return the tag index that will be used for filtering.
        By default this is equal to the native tags for this object.

        However subclasses may build larger tag indices
        by collecting tags from their children for example.
        """
        return self.cfg.tags or {}

    def get_filter_levels(self) -> List[filtering.FilterLevel]:
        if not self.filter_levels:
            raise ValueError(f"`filter_levels` is not defined by {self}")
        return self.filter_levels

    @property
    def name(self) -> str:
        """Instance name."""
        return self.cfg.name

    @property
    def description(self) -> str:
        return self.cfg.description

    @property
    def report(self) -> TestGroupReport:
        """Shortcut for the test report."""
        return self.result.report

    @property
    def stdout_style(self):
        """Stdout style input."""
        return self.cfg.stdout_style

    @property
    def test_context(self):
        if self._test_context is None:
            self._test_context = self.get_test_context()
        return self._test_context

    def reset_context(self) -> None:
        self._test_context = None

    def get_test_context(self):
        raise NotImplementedError

    def get_stdout_style(self, passed: bool):
        """Stdout style for status."""
        return self.stdout_style.get_style(passing=passed)

    def get_metadata(self) -> TestMetadata:
        return TestMetadata(self.name, self.description, [])

    def uid(self) -> str:
        """Instance name uid."""
        return self.cfg.name

    def should_run(self) -> bool:
        return (
            self.cfg.test_filter.filter(
                test=self,
                # Instance level shallow filtering is applied by default
                suite=None,
                case=None,
            )
            and self.test_context
        )

    def should_log_test_result(
        self, depth: int, test_obj, style
    ) -> Tuple[bool, int]:
        """
        Whether to log test result and if yes, then with what indent.

        :return: whether to log test results (Suite report, Testcase report, or
            result of assertions) and the indent that should be kept at start of lines
        :raises ValueError: if met with an unexpected test group category
        :raises TypeError: if meth with an unsupported test object
        """
        if isinstance(test_obj, TestGroupReport):
            if not depth:
                return style.display_test, TEST_INST_INDENT
            elif test_obj.category == ReportCategories.TESTSUITE:
                return style.display_testsuite, SUITE_INDENT
            elif test_obj.category == ReportCategories.PARAMETRIZATION:
                return False, 0  # DO NOT display
            else:
                raise ValueError(
                    f"Unexpected test group category: {test_obj.category}"
                )
        elif isinstance(test_obj, TestCaseReport):
            return style.display_testcase, TESTCASE_INDENT
        elif isinstance(test_obj, dict):
            return style.display_assertion, ASSERTION_INDENT
        raise TypeError(f"Unsupported test object: {test_obj}")

    def log_test_results(self, top_down: bool = True):
        """
        Log test results. i.e. ProcessRunnerTest or PyTest.

        :param top_down: Flag logging test results using a top-down approach
            or a bottom-up approach.
        """
        report = self.result.report
        items = report.flatten(depths=True)
        entries = []  # Composed of (depth, report obj)

        def log_entry(depth, obj):
            name = obj["description"] if isinstance(obj, dict) else obj.name
            try:
                passed = obj["passed"] if isinstance(obj, dict) else obj.passed
            except KeyError:
                passed = True  # Some report entries (i.e. Log) always pass

            style = self.get_stdout_style(passed)
            display, indent = self.should_log_test_result(depth, obj, style)

            if display:
                if isinstance(obj, dict):
                    if obj["type"] == "RawAssertion":
                        header = obj["description"]
                        details = obj["content"]
                    elif "stdout_header" in obj and "stdout_details" in obj:
                        header = obj["stdout_header"]
                        details = obj["stdout_details"]
                    else:
                        return
                    if style.display_assertion:
                        self.logger.user_info(indent * " " + header)
                    if details and style.display_assertion_detail:
                        details = os.linesep.join(
                            (indent + 2) * " " + line
                            for line in details.split(os.linesep)
                        )
                        self.logger.user_info(details)
                else:
                    self.logger.log_test_status(
                        name, obj.status, indent=indent
                    )

        for depth, obj in items:
            if top_down:
                log_entry(depth, obj)
            else:
                while entries and depth <= entries[-1][0]:
                    log_entry(*(entries.pop()))
                entries.append((depth, obj))

        while entries:
            log_entry(*(entries.pop()))

    def propagate_tag_indices(self) -> None:
        """
        Basic step for propagating tag indices of the test report tree.
        This step may be necessary if the report tree is created
        in parts and then added up.
        """
        if len(self.report):
            self.report.propagate_tag_indices()

    def _init_context(self) -> None:
        if callable(self.cfg.initial_context):
            self.resources._initial_context = self.cfg.initial_context()
        else:
            self.resources._initial_context = self.cfg.initial_context

    def _build_environment(self) -> None:
        # build environment only once in interactive mode
        if self._env_built:
            return

        if callable(self.cfg.environment):
            drivers = self.cfg.environment()
        else:
            drivers = self.cfg.environment

        for driver in drivers:
            driver.parent = self
            driver.cfg.parent = self.cfg
            self.resources.add(driver)
        self._env_built = True

    def _set_dependencies(self) -> None:
        if callable(self.cfg.dependencies):
            deps = parse_dependency(self.cfg.dependencies())
        else:
            deps = self.cfg.dependencies
        if deps:
            self.resources.set_dependency(deps)

    def add_pre_resource_steps(self) -> None:
        """Runnable steps to be executed before environment starts."""
        self._add_step(self.timer.start, "setup")
        self._add_step(self._init_context)
        self._add_step(self._build_environment)
        self._add_step(self._set_dependencies)

    def add_start_resource_steps(self) -> None:
        self._add_step(
            self._run_resource_hook,
            hook=self.cfg.before_start,
            label=ResourceHooks.before_start.value,
        )

        self._add_step(self.resources.start)

        self._add_step(
            self._run_resource_hook,
            hook=self.cfg.after_start,
            label=ResourceHooks.after_start.value,
        )

    def add_stop_resource_steps(self) -> None:
        self._add_step(
            self._run_resource_hook,
            hook=self.cfg.before_stop,
            label=ResourceHooks.before_stop.value,
        )

        self._add_step(self.resources.stop, is_reversed=True)

        self._add_step(
            self._run_resource_hook,
            hook=self.cfg.after_stop,
            label=ResourceHooks.after_stop.value,
        )

    def add_pre_main_steps(self) -> None:
        """Runnable steps to run after environment started."""
        self._add_step(self.timer.end, "setup")

    def add_post_main_steps(self) -> None:
        """Runnable steps to run before environment stopped."""
        self._add_step(self.timer.start, "teardown")

    def add_post_resource_steps(self) -> None:
        """Runnable steps to run after environment stopped."""
<<<<<<< HEAD
        self._add_step(self._run_error_handler)
        self._add_step(self._record_teardown_end)
=======
        self._add_step(self.timer.end, "teardown")
>>>>>>> c1e71ca8

    def run_testcases_iter(
        self, testsuite_pattern: str = "*", testcase_pattern: str = "*"
    ) -> None:
        """
        For a Test to be run interactively, it must implement this method.

        It is expected to run tests iteratively and yield a tuple containing
        a testcase report and the list of parent UIDs required to merge the
        testcase report into the main report tree.

        If it is not possible or very inefficient to run individual testcases
        in an iteratie manner, this method may instead run all the testcases
        in a batch and then return an iterator for the testcase reports and
        parent UIDs.

        :param testsuite_pattern: Filter pattern for testsuite level.
        :param testcase_pattern: Filter pattern for testcase level.
        :yield: generate tuples containing testcase reports and a list of the
            UIDs required to merge this into the main report tree, starting
            with the UID of this test.
        """
        raise NotImplementedError

    def start_test_resources(self) -> None:
        """
        Start all test resources but do not run any tests. Used in the
        interactive mode when environments may be started/stopped on demand.
        The base implementation is very simple but may be overridden in sub-
        classes to run additional setup pre- and post-environment start.
        """
        # in case this is called more than once from interactive
        self.report.timer.clear()

        self._add_step(self.setup)
        self.add_pre_resource_steps()
        self.add_start_resource_steps()
        self.add_pre_main_steps()

        self._run()

    def stop_test_resources(self) -> None:
        """
        Stop all test resources. As above, this method is used for the
        interactive mode and is very simple in this base Test class, but may
        be overridden by sub-classes.
        """

        self.add_post_main_steps()
        self.add_stop_resource_steps()
        self.add_post_resource_steps()
        self._add_step(self.teardown)

        self._run()

    # TODO: this just for API compatibility
    # move RuntimeEnv to Test, or get rid of it?
    def _get_runtime_environment(self, testcase_name, testcase_report):
        return self.resources

    def _get_hook_context(self, case_report):
        return (
            case_report.timer.record("run"),
            case_report.logged_exceptions(),
        )

<<<<<<< HEAD
    def _run_error_handler(self):
        """
        This method runs error_handler hook.
        """

        if self.cfg.error_handler:
            self._run_resource_hook(self.cfg.error_handler, "Error handler")

    def _run_resource_hook(self, hook, label):
=======
    def _run_resource_hook(self, hook: Callable, label: str) -> None:
        # TODO: env or env, result signature is mandatory not an "if"
>>>>>>> c1e71ca8
        """
        This method runs post/pre_start/stop hooks. User can optionally make
        use of assertions if the function accepts both ``env`` and ``result``
        arguments.

        These functions are also run within report error logging context,
        meaning that if something goes wrong we will have the stack trace
        in the final report.
        """

        if not hook:
            return

        suite_report = TestGroupReport(
            name=label,
            category=ReportCategories.TESTSUITE,
            suite_related=True,
            # TODO: use synthesized instead of suite_related
            # category=ReportCategories.SYNTHESIZED,
        )

        case_report = TestCaseReport(
            name=hook.__name__,
            description=strings.get_docstring(hook),
            suite_related=True,
            # TODO: use synthesized instead of suite_related
            # category=ReportCategories.SYNTHESIZED,
        )
        suite_report.append(case_report)
        case_result = self.cfg.result(
            stdout_style=self.stdout_style, _scratch=self.scratch
        )
        runtime_env = self._get_runtime_environment(
            testcase_name=hook.__name__,
            testcase_report=case_report,
        )
        try:
            interface.check_signature(hook, ["env", "result"])
            hook_args = (runtime_env, case_result)
        except interface.MethodSignatureMismatch:
            interface.check_signature(hook, ["env"])
            hook_args = (runtime_env,)

        with compose_contexts(*self._get_hook_context(case_report)):
            hook(*hook_args)

        case_report.extend(case_result.serialized_entries)
        case_report.attachments.extend(case_result.attachments)

        if self.get_stdout_style(case_report.passed).display_testcase:
            self.log_testcase_status(case_report)

        case_report.pass_if_empty()
        pattern = ":".join([self.name, label, hook.__name__])
        self._xfail(pattern, case_report)
        case_report.runtime_status = RuntimeStatus.FINISHED
        suite_report.runtime_status = RuntimeStatus.FINISHED

        if self.result.report.has_uid(label):
            self.result.report[label] = suite_report
        else:
            self.result.report.append(suite_report)

    def _dry_run_resource_hook(self, hook: Callable, label: str) -> None:

        if not hook:
            return

        suite_report = TestGroupReport(
            name=label,
            category=ReportCategories.TESTSUITE,
            suite_related=True,
            # TODO: use synthesized instead of suite_related
            # category=ReportCategories.SYNTHESIZED,
        )
        case_report = TestCaseReport(
            name=hook.__name__,
            suite_related=True,
            # TODO: use synthesized instead of suite_related
            # category=ReportCategories.SYNTHESIZED,
        )
        suite_report.append(case_report)
        self.result.report.append(suite_report)

    def _dry_run_testsuites(self) -> None:
        suites_to_run = self.test_context

        for testsuite, testcases in suites_to_run:
            testsuite_report = TestGroupReport(
                name=testsuite,
                category=ReportCategories.TESTSUITE,
            )

            for testcase in testcases:
                testcase_report = TestCaseReport(name=testcase)
                testsuite_report.append(testcase_report)

            self.result.report.append(testsuite_report)

    def dry_run(self) -> None:
        """
        Return an empty report skeleton for this test including all
        testsuites, testcases etc. hierarchy. Does not run any tests.
        """

        self.result.report = self._new_test_report()

        for hook, label in (
            (self.cfg.before_start, ResourceHooks.before_start.value),
            (self.cfg.after_start, ResourceHooks.after_start.value),
        ):
            self._dry_run_resource_hook(hook, label)

        self._dry_run_testsuites()

        for hook, label in (
            (self.cfg.before_stop, ResourceHooks.before_stop.value),
            (self.cfg.after_stop, ResourceHooks.after_stop.value),
        ):
            self._dry_run_resource_hook(hook, label)

        return self.result

    def set_discover_path(self, path: str) -> None:
        """
        If the Test is materialized from a task that is discovered outside pwd(),
        this might be needed for binary/library path derivation to work properly.
        :param path: the absolute path where the task has been discovered
        """

        self._discover_path = path

    def _xfail(self, pattern: str, report) -> None:
        """Utility xfail a report entry if found in xfail_tests"""
        if getattr(self.cfg, "xfail_tests", None):
            found = self.cfg.xfail_tests.get(pattern)
            if found:
                report.xfail(strict=found["strict"])


class ProcessRunnerTestConfig(TestConfig):
    """
    Configuration object for
    :py:class:`~testplan.testing.base.ProcessRunnerTest`.
    """

    @classmethod
    def get_options(cls):
        return {
            "binary": str,
            ConfigOption("proc_env", default=None): Or(dict, None),
            ConfigOption("proc_cwd", default=None): Or(str, None),
            ConfigOption("timeout", default=None): Or(
                None, float, int, Use(parse_duration)
            ),
            ConfigOption("ignore_exit_codes", default=[]): [int],
            ConfigOption("pre_args", default=[]): list,
            ConfigOption("post_args", default=[]): list,
        }


class ProcessRunnerTest(Test):
    """
    A test runner that runs the tests in a separate subprocess.
    This is useful for running 3rd party testing frameworks (e.g. JUnit, GTest)

    Test report will be populated by parsing the generated report output file
    (report.xml file by default.)

    :param name: Test instance name, often used as uid of test entity.
    :param binary: Path to the application binary or script.
    :param description: Description of test instance.
    :param proc_env: Environment overrides for ``subprocess.Popen``;
        context value (when referring to other driver) and jinja2 template (when
        referring to self) will be resolved.
    :param proc_cwd: Directory override for ``subprocess.Popen``.
    :param timeout: Optional timeout for the subprocess. If a process
                    runs longer than this limit, it will be killed
                    and test will be marked as ``ERROR``.

                    String representations can be used as well as
                    duration in seconds. (e.g. 10, 2.3, '1m 30s', '1h 15m')
    :param ignore_exit_codes: When the test process exits with nonzero status
                    code, the test will be marked as ``ERROR``.
                    This can be disabled by providing a list of
                    numbers to ignore.
    :param pre_args: List of arguments to be prepended before the
        arguments of the test runnable.
    :param post_args: List of arguments to be appended before the
        arguments of the test runnable.

    Also inherits all
    :py:class:`~testplan.testing.base.Test` options.
    """

    CONFIG = ProcessRunnerTestConfig

    # Some process runners might not have a simple way to list
    # suites/testcases or might not even have the concept of test suites. If
    # no list_command is specified we will store all testcase results in a
    # single suite, with a default name.
    _DEFAULT_SUITE_NAME = "All Tests"
    _VERIFICATION_SUITE_NAME = "ProcessChecks"
    _VERIFICATION_TESTCASE_NAME = "ExitCodeCheck"
    _MAX_RETAINED_LOG_SIZE = 4096

    def __init__(self, **options) -> None:
        super(ProcessRunnerTest, self).__init__(**options)

        self._test_context = None
        self._test_process = None  # will be set by `self.run_tests`
        self._test_process_retcode = None  # will be set by `self.run_tests`
        self._test_process_killed = False
        self._test_has_run = False
        self._resolved_bin = None  # resolved binary path

    @property
    def stderr(self) -> Optional[str]:
        if self._runpath:
            return os.path.join(self._runpath, "stderr")

    @property
    def stdout(self) -> Optional[str]:
        if self._runpath:
            return os.path.join(self._runpath, "stdout")

    @property
    def timeout_log(self) -> Optional[str]:
        if self._runpath:
            return os.path.join(self._runpath, "timeout.log")

    @property
    def report_path(self) -> Optional[str]:
        if self._runpath:
            return os.path.join(self._runpath, "report.xml")

    @property
    def resolved_bin(self) -> str:
        if not self._resolved_bin:
            self._resolved_bin = self.prepare_binary()

        return self._resolved_bin

    def prepare_binary(self) -> str:
        """
        Resolve the real binary path to run
        """
        # Need to use the binary's absolute path if `proc_cwd` is specified,
        # otherwise won't be able to find the binary.
        if self.cfg.proc_cwd:
            return os.path.abspath(self.cfg.binary)
        # use user-specified binary as-is, override if more sophisticated binary resolution is needed.
        else:
            return self.cfg.binary

    def test_command(self) -> List[str]:
        """
        Add custom arguments before and after the executable if they are defined.
        :return: List of commands to run before and after the test process,
            as well as the test executable itself.
        """
        cmd = self._test_command()

        if self.cfg.pre_args:
            cmd = self.cfg.pre_args + cmd
        if self.cfg.post_args:
            cmd = cmd + self.cfg.post_args
        return cmd

    def _test_command(self) -> List[str]:
        """
        Override this to add extra options to the test command.

        :return: Command to run test process
        """
        return [self.resolved_bin]

    def list_command(self) -> Optional[List[str]]:
        """
        List custom arguments before and after the executable if they are defined.
        :return: List of commands to run before and after the test process,
            as well as the test executable itself.
        """
        cmd = self._list_command()
        if cmd:
            if self.cfg.pre_args:
                cmd = self.cfg.pre_args + cmd
            if self.cfg.post_args:
                cmd = cmd + self.cfg.post_args
        return cmd

    def _list_command(self) -> Optional[List[str]]:
        """
        Override this to generate the shell command that will cause the
        testing framework to list the tests available on stdout.

        :return: Command to list tests
        """
        return []

    def get_test_context(self, list_cmd=None):
        """
        Run the shell command generated by `list_command` in a subprocess,
        parse and return the stdout generated via `parse_test_context`.

        :param list_cmd: Command to list all test suites and testcases
        :type list_cmd: ``str``
        :return: Result returned by `parse_test_context`.
        :rtype: ``list`` of ``list``
        """

        cmd = list_cmd or self.list_command()
        if not cmd:
            # TODO: this is not a list of lists, it is a list of a tuple of str and tuple
            return [(self._DEFAULT_SUITE_NAME, ())]

        proc = subprocess_popen(
            cmd,
            cwd=self.cfg.proc_cwd,
            env=self.get_proc_env(),
            stdout=subprocess.PIPE,
        )
        test_list_output = proc.communicate()[0]

        # with python3, stdout is bytes so need to decode.
        if not isinstance(test_list_output, str):
            test_list_output = test_list_output.decode(sys.stdout.encoding)

        return self.parse_test_context(test_list_output)

    def parse_test_context(self, test_list_output: bytes) -> List[List]:
        """
        Override this to generate a nested list of test suite and test case
        context. Only required if `list_command` is overridden to return a
        command.

        The result will later on be used by test listers to generate the
        test context output for this test instance.

        Sample output:

        .. code-block:: python

          [
              ['SuiteAlpha', ['testcase_one', 'testcase_two'],
              ['SuiteBeta', ['testcase_one', 'testcase_two'],
          ]

        :param test_list_output: stdout from the list command
        :return: Parsed test context from command line
                 output of the 3rd party testing library.
        """
        raise NotImplementedError

    def timeout_callback(self):
        """
        Callback function that will be called by the daemon thread if a timeout
        occurs (e.g. process runs longer than specified timeout value).

        :raises RuntimeError:
        """

        self._test_process_killed = True
        with self.result.report.logged_exceptions():
            raise RuntimeError(
                "Timeout while running {instance} after {timeout}.".format(
                    instance=self, timeout=format_duration(self.cfg.timeout)
                )
            )

    def get_proc_env(self) -> Dict:
        """
        Fabricate the env var for subprocess.
        Precedence: user-specified > hardcoded > system env
        """

        # start with system env
        env = os.environ.copy()

        # override with hardcoded values
        if self.runpath:
            json_ouput = os.path.join(self.runpath, "output.json")
            self.logger.debug("Json output: %s", json_ouput)
            env["JSON_REPORT"] = json_ouput

        for driver in self.resources:
            driver_name = driver.uid()
            for attr in dir(driver):
                value = getattr(driver, attr)
                if attr.startswith("_") or callable(value):
                    continue
                env[
                    "DRIVER_{}_ATTR_{}".format(
                        strings.slugify(driver_name).replace("-", "_"),
                        strings.slugify(attr).replace("-", "_"),
                    ).upper()
                ] = str(value)

        # override with user specified values
        if isinstance(self.cfg.proc_env, dict):
            proc_env = {
                key.upper(): render(
                    val, self.context_input(exclude=["test_context"])
                )
                for key, val in self.cfg.proc_env.items()
            }
            env.update(proc_env)

        return env

    def run_tests(self) -> None:
        """
        Run the tests in a subprocess, record stdout & stderr on runpath.
        Optionally enforce a timeout and log timeout related messages in
        the given timeout log path.

        :raises ValueError: upon invalid test command
        """
        with self.report.timer.record("run"):
            with self.report.logged_exceptions(), open(
                self.stderr, "w"
            ) as stderr, open(self.stdout, "w") as stdout:

                test_cmd = self.test_command()
                if not test_cmd:
                    raise ValueError(
                        f"Invalid test command generated for: {self}"
                    )

                self.report.logger.info(
                    "Running {} - Command: {}".format(self, test_cmd)
                )
                self._test_process = subprocess_popen(
                    test_cmd,
                    stderr=stderr,
                    stdout=stdout,
                    cwd=self.cfg.proc_cwd,
                    env=self.get_proc_env(),
                )

                if self.cfg.timeout:
                    with open(self.timeout_log, "w") as timeout_log:
                        timeout_checker = enforce_timeout(
                            process=self._test_process,
                            timeout=self.cfg.timeout,
                            output=timeout_log,
                            callback=self.timeout_callback,
                        )
                        self._test_process_retcode = self._test_process.wait()
                        timeout_checker.join()
                else:
                    self._test_process_retcode = self._test_process.wait()

                self._test_has_run = True

    def read_test_data(self):
        """
        Parse output generated by the 3rd party testing tool, and then
        the parsed content will be handled by ``process_test_data``.

        You should override this function with custom logic to parse
        the contents of generated file.
        """
        raise NotImplementedError

    def process_test_data(self, test_data):
        """
        Process raw test data that was collected and return a list of
        entries (e.g. TestGroupReport, TestCaseReport) that will be
        appended to the current test instance's report as children.

        :param test_data: Root node of parsed raw test data
        :type test_data: ``xml.etree.Element``
        :return: List of sub reports
        :rtype: ``list`` of ``TestGroupReport`` / ``TestCaseReport``
        """
        raise NotImplementedError

    def get_process_check_report(
        self, retcode: int, stdout: str, stderr: str
    ) -> TestGroupReport:
        """
        When running a process fails (e.g. binary crash, timeout etc)
        we can still generate dummy testsuite / testcase reports with
        a certain hierarchy compatible with exporters and XUnit conventions.
        And logs of stdout & stderr can be saved as attachment.
        """
        assertion_content = "\n".join(
            [f"Process: {self.resolved_bin}", f"Exit code: {retcode}"]
        )

        passed = retcode == 0 or retcode in self.cfg.ignore_exit_codes

        testcase_report = TestCaseReport(
            name=self._VERIFICATION_TESTCASE_NAME,
            suite_related=True,
            entries=[
                RawAssertion(
                    description="Process exit code check",
                    content=assertion_content,
                    passed=passed,
                ).serialize()
            ],
        )

        if stdout and os.path.isfile(stdout):
            stdout_attachment = Attachment(
                filepath=os.path.abspath(stdout), description="Process stdout"
            )
            testcase_report.attachments.append(stdout_attachment)
            testcase_report.append(stdout_attachment.serialize())

        if stderr and os.path.isfile(stderr):
            stderr_attachment = Attachment(
                filepath=os.path.abspath(stderr), description="Process stderr"
            )
            testcase_report.attachments.append(stderr_attachment)
            testcase_report.append(stderr_attachment.serialize())

        testcase_report.runtime_status = RuntimeStatus.FINISHED

        suite_report = TestGroupReport(
            name=self._VERIFICATION_SUITE_NAME,
            category=ReportCategories.TESTSUITE,
            entries=[testcase_report],
        )

        return suite_report

    def update_test_report(self) -> None:
        """
        Update current instance's test report with generated sub reports from
        raw test data. Skip report updates if the process was killed.

        :raises ValueError: in case the test report already has children
        """
        if self._test_process_killed or not self._test_has_run:
            # Return code is `None` if process was killed or test has not run
            self.result.report.append(
                self.get_process_check_report(
                    self._test_process_retcode, self.stdout, self.stderr
                )
            )
            return

        if len(self.result.report):
            for suite in self.result.report:
                if suite.name not in [
                    member.value for member in ResourceHooks
                ]:
                    raise ValueError(
                        f"Cannot update test report, it already has a children: {self.result.report}"
                    )

        with self.result.report.logged_exceptions():
            self.result.report.extend(
                self.process_test_data(self.read_test_data())
            )

        # Check process exit code as last step, as we don't want to create
        # an error log if the report was populated
        # (with possible failures) already
        self.result.report.append(
            self.get_process_check_report(
                self._test_process_retcode, self.stdout, self.stderr
            )
        )

    def apply_xfail_tests(self) -> None:
        """
        Apply xfail tests specified via --xfail-tests or @test_plan(xfail_tests=...).
        """

        test_report = self.result.report
        pattern = f"{test_report.name}:*:*"
        self._xfail(pattern, test_report)

        for suite_report in test_report.entries:
            pattern = f"{test_report.name}:{suite_report.name}:*"
            self._xfail(pattern, suite_report)

            for case_report in suite_report.entries:
                pattern = f"{test_report.name}:{suite_report.name}:{case_report.name}"
                self._xfail(pattern, case_report)

    def add_pre_resource_steps(self) -> None:
        """Runnable steps to be executed before environment starts."""
        super(ProcessRunnerTest, self).add_pre_resource_steps()
        self._add_step(self.make_runpath_dirs)

    def add_post_resource_steps(self) -> None:
        """Runnable steps to run after environment stopped."""
        self._add_step(self.apply_xfail_tests)
        super(ProcessRunnerTest, self).add_post_resource_steps()

    def add_main_batch_steps(self) -> None:
        """Runnable steps to be executed while environment is running."""
        self._add_step(self.run_tests)
        self._add_step(self.update_test_report)
        self._add_step(self.propagate_tag_indices)
        self._add_step(self.log_test_results, top_down=False)

    def aborting(self) -> None:
        if self._test_process is not None:
            kill_process(self._test_process)
            self._test_process_killed = True

    def _dry_run_testsuites(self) -> None:

        super(ProcessRunnerTest, self)._dry_run_testsuites()

        testcase_report = TestCaseReport(
            name=self._VERIFICATION_TESTCASE_NAME,
            suite_related=True,
        )
        testsuite_report = TestGroupReport(
            name=self._VERIFICATION_SUITE_NAME,
            category=ReportCategories.TESTSUITE,
            entries=[testcase_report],
        )
        self.result.report.append(testsuite_report)

    def run_testcases_iter(
        self,
        testsuite_pattern: str = "*",
        testcase_pattern: str = "*",
        shallow_report: Dict = None,
    ) -> Generator:
        """
        Runs testcases as defined by the given filter patterns and yields
        testcase reports. A single testcase report is made for general checks
        of the test process, including checking the exit code and logging
        stdout and stderr of the process. Then, testcase reports are generated
        from the output of the test process.

        For efficiency, we run all testcases in a single subprocess rather than
        running each testcase in a seperate process. This reduces the total
        time taken to run all testcases, however it will mean that testcase
        reports will not be generated until all testcases have finished
        running.

        :param testsuite_pattern: pattern to match for testsuite names
        :param testcase_pattern: pattern to match for testcase names
        :param shallow_report: shallow report entry
        :return: generator yielding testcase reports and UIDs for merge step
        """
        self.make_runpath_dirs()

        list_cmd = self.list_command_filter(
            testsuite_pattern, testcase_pattern
        )
        self.logger.debug("list_cmd = %s", list_cmd)

        suites_to_run = self.get_test_context(list_cmd)

        for testsuite, testcases in suites_to_run:
            if testcases:
                for testcase in testcases:
                    testcase_report = self.report[testsuite][testcase]
                    yield {"runtime_status": RuntimeStatus.RUNNING}, [
                        self.uid(),
                        testsuite,
                        testcase,
                    ]
            else:
                # Unlike `MultiTest`, `ProcessRunnerTest` may have some suites
                # without any testcase after initializing test report, but will
                # get result of testcases after run. So we should not filter
                # them out, e.g. Hobbes-test can run in unit of test suite.
                yield {"runtime_status": RuntimeStatus.RUNNING}, [
                    self.uid(),
                    testsuite,
                ]

        yield {"runtime_status": RuntimeStatus.RUNNING}, [
            self.uid(),
            self._VERIFICATION_SUITE_NAME,
            self._VERIFICATION_TESTCASE_NAME,
        ]

        test_cmd = self.test_command_filter(
            testsuite_pattern, testcase_pattern
        )
        self.logger.debug("test_cmd = %s", test_cmd)

        with open(self.stdout, mode="w+") as stdout, open(
            self.stderr, mode="w+"
        ) as stderr:
            exit_code = subprocess.call(
                test_cmd,
                stderr=stderr,
                stdout=stdout,
                cwd=self.cfg.proc_cwd,
                env=self.get_proc_env(),
            )

        process_report = self.get_process_check_report(
            exit_code, self.stdout, self.stderr
        )
        exit_code_report = process_report[self._VERIFICATION_TESTCASE_NAME]

        try:
            group_reports = self.process_test_data(self.read_test_data())
        except Exception as exc:
            exit_code_report.logger.exception(exc)
            for testsuite, _ in suites_to_run:
                self.report[testsuite].runtime_status = RuntimeStatus.NOT_RUN
        else:
            for suite_report in group_reports:
                for testcase_report in suite_report:
                    yield testcase_report, [self.uid(), suite_report.uid]

        yield exit_code_report, [self.uid(), process_report.uid]

    def test_command_filter(
        self, testsuite_pattern: str, testcase_pattern: str
    ):
        """
        Return the base test command with additional filtering to run a
        specific set of testcases. To be implemented by concrete subclasses.
        """
        raise NotImplementedError

    def list_command_filter(
        self, testsuite_pattern: str, testcase_pattern: str
    ):
        """
        Return the base list command with additional filtering to list a
        specific set of testcases. To be implemented by concrete subclasses.
        """
        raise NotImplementedError<|MERGE_RESOLUTION|>--- conflicted
+++ resolved
@@ -478,12 +478,8 @@
 
     def add_post_resource_steps(self) -> None:
         """Runnable steps to run after environment stopped."""
-<<<<<<< HEAD
         self._add_step(self._run_error_handler)
-        self._add_step(self._record_teardown_end)
-=======
         self._add_step(self.timer.end, "teardown")
->>>>>>> c1e71ca8
 
     def run_testcases_iter(
         self, testsuite_pattern: str = "*", testcase_pattern: str = "*"
@@ -550,7 +546,6 @@
             case_report.logged_exceptions(),
         )
 
-<<<<<<< HEAD
     def _run_error_handler(self):
         """
         This method runs error_handler hook.
@@ -559,11 +554,8 @@
         if self.cfg.error_handler:
             self._run_resource_hook(self.cfg.error_handler, "Error handler")
 
-    def _run_resource_hook(self, hook, label):
-=======
     def _run_resource_hook(self, hook: Callable, label: str) -> None:
         # TODO: env or env, result signature is mandatory not an "if"
->>>>>>> c1e71ca8
         """
         This method runs post/pre_start/stop hooks. User can optionally make
         use of assertions if the function accepts both ``env`` and ``result``
