"""MultiTest test execution framework."""

import collections.abc
import concurrent
import functools
import itertools
import os
from typing import Callable, Dict, Generator, List, Optional, Tuple

from schema import And, Or, Use

from testplan.common import config, entity
from testplan.common.utils import (
    interface,
    strings,
    timing,
    validation,
    watcher,
)
from testplan.common.utils.composer import compose_contexts
from testplan.report import (
    ReportCategories,
    RuntimeStatus,
    Status,
    TestCaseReport,
    TestGroupReport,
)
from testplan.testing import base as testing_base
from testplan.testing import filtering, tagging
from testplan.testing.common import TEST_PART_PATTERN_FORMAT_STRING
from testplan.testing.multitest import result
from testplan.testing.multitest import suite as mtest_suite
from testplan.testing.multitest.entries import base as entries_base
from testplan.testing.multitest.result import report_target
from testplan.testing.multitest.suite import get_suite_metadata
from testplan.testing.multitest.test_metadata import TestMetadata


def iterable_suites(obj):
    """Create an iterable suites object."""
    suites = [obj] if not isinstance(obj, collections.abc.Iterable) else obj

    # If multiple objects from one test suite class are added into a Multitest,
    # it's better provide naming function to avoid duplicate test suite names.
    name_counts = collections.Counter(
        # After calling `get_testsuite_name` each test suite object has
        # an attribute `name` of string type (value has been verified)
        mtest_suite.get_testsuite_name(suite)
        for suite in suites
    )
    dupe_names = {k for k, v in name_counts.items() if v > 1}

    if len(dupe_names) > 0:
        raise ValueError(
            'Duplicate test suite name found: "{}".'
            " Consider customizing test suite names with argument `name`"
            " in @testsuite decorator.".format(", ".join(dupe_names))
        )

    for suite in suites:
        mtest_suite.set_testsuite_testcases(suite)

    return suites


def _extract_parametrized_testcase_targets(param_entry: Dict) -> List[str]:
    """
    Given a parametrization entry, extracts the testcases.

    :param param_entry: parametrization entry
    :return: list of testcase names
    """
    cases = []
    for entry in param_entry["entries"]:
        cases.append(entry["name"])
    return cases


def _extract_testsuite_targets(suite_entry: Dict) -> List[str]:
    """
    Given a testsuite entry, extracts the testcases.

    :param suite_entry: testsuite entry
    :return: list of testcase names
    """
    cases = []
    for entry in suite_entry["entries"]:
        if entry["category"] == ReportCategories.TESTCASE:
            cases.append(entry["name"])
        elif entry["category"] == ReportCategories.PARAMETRIZATION:
            cases.extend(_extract_parametrized_testcase_targets(entry))
    return cases


def _extract_test_targets(shallow_report: Dict) -> Dict[str, List[str]]:
    """
    Given a shallow report, extracts the test targets.

    :param shallow_report: holds entry name and category for all children
    :return: mapping of target testsuites to target testcases
    """
    test_targets = {}

    category = shallow_report["category"]

    if category == ReportCategories.MULTITEST:
        for suite in shallow_report["entries"]:
            test_targets[suite["name"]] = _extract_testsuite_targets(suite)
    elif category == ReportCategories.TESTSUITE:
        test_targets[shallow_report["name"]] = _extract_testsuite_targets(
            shallow_report
        )
    elif category == ReportCategories.PARAMETRIZATION:
        test_targets[
            shallow_report["parent_uids"][2]
        ] = _extract_parametrized_testcase_targets(shallow_report)
    elif category == ReportCategories.TESTCASE:
        test_targets[shallow_report["parent_uids"][2]] = [
            shallow_report["name"]
        ]

    return test_targets


class MultiTestRuntimeInfo:
    """
    This class provides information about the state of the actual test run
    that is accessible from the testcase through the environment as:
    ``env.runtime_info``

    Currently only the actual testcase name is accessible as:
    ``env.runtime_info.testcase.name``, more info to come.
    """

    class TestcaseInfo:
        name = None
        report = None

    def __init__(self):
        self.testcase = self.TestcaseInfo()


class RuntimeEnvironment:
    """
    A collection of resources accessible through either items or named
    attributes, representing a test environment instance with runtime
    information about the currently executing testcase.

    This class is a tiny wrapper around the :py:class:`Environment` of
    :py:class:`~testplan.testing.base.Test`, delegates all calls to it
    but with a `runtime_info` which serves the runtime information of
    the current thread of execution.
    """

    def __init__(
        self,
        environment: entity.Environment,
        runtime_info: MultiTestRuntimeInfo,
    ):
        self.__dict__["_environment"] = environment
        self.__dict__["runtime_info"] = runtime_info

    def __getattr__(self, attr):
        return getattr(self._environment, attr)

    def __setattr__(self, name, value):
        setattr(self._environment, name, value)

    def __getitem__(self, item):
        return self._environment[item]

    def __contains__(self, item):
        return item in self._environment

    def __iter__(self):
        return iter(self._environment)

    def __len__(self):
        return len(self._environment)


class MultiTestConfig(testing_base.TestConfig):
    """
    Configuration object for
    :py:class:`~testplan.testing.multitest.base.MultiTest` runnable
    test execution framework.
    """

    @classmethod
    def get_options(cls):
        return {
            "suites": Use(iterable_suites),
            config.ConfigOption("thread_pool_size", default=0): int,
            config.ConfigOption("max_thread_pool_size", default=10): int,
            config.ConfigOption("stop_on_error", default=True): bool,
            config.ConfigOption("part", default=None): Or(
                None,
                And(
                    (int,),
                    lambda tup: len(tup) == 2
                    and 0 <= tup[0] < tup[1]
                    and tup[1] > 1,
                ),
            ),
            config.ConfigOption("multi_part_uid", default=None): Or(
                None, lambda x: callable(x)
            ),
            config.ConfigOption(
                "result", default=result.Result
            ): validation.is_subclass(result.Result),
            config.ConfigOption("fix_spec_path", default=None): Or(
                None, And(str, os.path.exists)
            ),
            config.ConfigOption("testcase_report_target", default=True): bool,
        }


class MultiTest(testing_base.Test):
    """
    Starts a local :py:class:`~testplan.common.entity.base.Environment` of
    :py:class:`~testplan.testing.multitest.driver.base.Driver` instances and
    executes :py:func:`testsuites <testplan.testing.multitest.suite.testsuite>`
    against it.

    :param name: Test instance name, often used as uid of test entity.
    :type name: ``str``
    :param suites: List of
        :py:func:`@testsuite <testplan.testing.multitest.suite.testsuite>`
        decorated class instances containing
        :py:func:`@testcase <testplan.testing.multitest.suite.testcase>`
        decorated methods representing the tests.
    :type suites: ``list``
    :param description: Description of test instance.
    :type description: ``str``
    :param thread_pool_size: Size of the thread pool which executes testcases
        with execution_group specified in parallel (default 0 means no pool).
    :type thread_pool_size: ``int``
    :param max_thread_pool_size: Maximum number of threads allowed in the pool.
    :type max_thread_pool_size: ``int``
    :param stop_on_error: When exception raised, stop executing remaining
        testcases in the current test suite. Default: True
    :type stop_on_error: ``bool``
    :param part: Execute only a part of the total testcases. MultiTest needs to
        know which part of the total it is. Only works with Multitest.
    :type part: ``tuple`` of (``int``, ``int``)
    :param multi_part_uid: Custom function to overwrite the uid of test entity
        if `part` attribute is defined, otherwise use default implementation.
    :type multi_part_uid: ``callable``
    :param result: Result class definition for result object made available
        from within the testcases.
    :type result: :py:class:`~testplan.testing.multitest.result.result.Result`
    :param fix_spec_path: Path of fix specification file.
    :type fix_spec_path: ``NoneType`` or ``str``.
    :param testcase_report_target: Whether to mark testcases as assertions for filepath
        and line number information
    :type testcase_report_target: ``bool``

    Also inherits all
    :py:class:`~testplan.testing.base.Test` options.
    """

    CONFIG = MultiTestConfig
    DEFAULT_THREAD_POOL_SIZE = 5

    # MultiTest allows deep filtering
    filter_levels = [
        filtering.FilterLevel.TEST,
        filtering.FilterLevel.TESTSUITE,
        filtering.FilterLevel.TESTCASE,
    ]

    def __init__(
        self,
        name,
        suites,
        description=None,
        initial_context={},
        environment=[],
        dependencies=None,
        thread_pool_size=0,
        max_thread_pool_size=10,
        stop_on_error=True,
        part=None,
        multi_part_uid=None,
        before_start=None,
        after_start=None,
        before_stop=None,
        after_stop=None,
        stdout_style=None,
        tags=None,
        result=result.Result,
        fix_spec_path=None,
        testcase_report_target=True,
        **options,
    ):
        self._tags_index = None

        options.update(self.filter_locals(locals()))
        super(MultiTest, self).__init__(**options)

        # For all suite instances (and their bound testcase methods,
        # along with parametrization template methods)
        # update tag indices with native tags of this instance.

        if self.cfg.tags:
            for suite in self.suites:
                mtest_suite.propagate_tag_indices(suite, self.cfg.tags)

        # MultiTest may start a thread pool for running testcases concurrently,
        # if they are marked with an execution group.
        self._thread_pool = None

        self.log_testcase_status = functools.partial(
            self._log_status, indent=testing_base.TESTCASE_INDENT
        )
        self.log_suite_status = functools.partial(
            self._log_status, indent=testing_base.SUITE_INDENT
        )
        self.log_multitest_status = functools.partial(
            self._log_status, indent=testing_base.TEST_INST_INDENT
        )

        self.watcher = watcher.Watcher()

    @property
    def suites(self):
        """Input list of suites."""
        return self.cfg.suites

    def uid(self):
        """
        Instance name uid.
        A Multitest part instance should not have the same uid as its name.
        """
        if self.cfg.part:
            return (
                self.cfg.multi_part_uid(self.cfg.name, self.cfg.part)
                if self.cfg.multi_part_uid
                else TEST_PART_PATTERN_FORMAT_STRING.format(
                    self.cfg.name, self.cfg.part[0], self.cfg.part[1]
                )
            )
        else:
            return self.cfg.name

    def setup(self):
        """
        Multitest pre-running routines.

        Here related resources haven't been set up while all necessary wires have been connected.
        """

        # watch line features depends on configuration from the outside world
        if self.cfg.parent is not None and self.cfg.tracing_tests is not None:
            self.watcher.set_watching_lines(self.cfg.tracing_tests)

    def get_test_context(self):
        """
        Return filtered & sorted list of suites & testcases
        via `cfg.test_filter` & `cfg.test_sorter`.

        :return: Test suites and testcases belong to them.
        :rtype: ``list`` of ``tuple``
        """
        ctx = []
        sorted_suites = self.cfg.test_sorter.sorted_testsuites(self.cfg.suites)

        for suite in sorted_suites:
            testcases = suite.get_testcases()

            sorted_testcases = (
                testcases
                if getattr(suite, "strict_order", False)
                or not hasattr(self.cfg, "test_sorter")
                else self.cfg.test_sorter.sorted_testcases(suite, testcases)
            )

            if self.cfg.part:
                sorted_testcases = [
                    testcase
                    for (idx, testcase) in enumerate(sorted_testcases)
                    if (idx) % self.cfg.part[1] == self.cfg.part[0]
                ]

            testcases_to_run = [
                case
                for case in sorted_testcases
                if self.cfg.test_filter.filter(
                    test=self, suite=suite, case=case
                )
            ]

            # In batch mode if `strict_order` is specified, then either
            # all of the testcases are filtered out, or left unchanged.
            if getattr(suite, "strict_order", False) and 0 < len(
                testcases_to_run
            ) < len(sorted_testcases):
                testcases_to_run = sorted_testcases

            if self.cfg.testcase_report_target:
                testcases_to_run = [
                    report_target(
                        func=testcase,
                        ref_func=getattr(
                            suite,
                            getattr(testcase, "_parametrization_template", ""),
                            None,
                        ),
                    )
                    for testcase in testcases_to_run
                ]

            if testcases_to_run:
                if hasattr(self.cfg, "xfail_tests") and self.cfg.xfail_tests:
                    for testcase in testcases_to_run:
                        testcase_instance = ":".join(
                            [
                                self.name,
                                suite.name,
                                testcase.name,
                            ]
                        )
                        data = self.cfg.xfail_tests.get(
                            testcase_instance, None
                        )
                        if data is not None:
                            testcase.__xfail__ = {
                                "reason": data["reason"],
                                "strict": data["strict"],
                            }

                ctx.append((suite, testcases_to_run))

        return ctx

<<<<<<< HEAD
    def dry_run(self, status=Status.NONE):
        """
        A testing process that creates a full structured report without
        any assertion entry. Initial status of each entry can be set.
        """
        self._pre_post_step_report = (
            None  # TODO: this needs to be more generic
        )
=======
    def _dry_run_testsuites(self):
>>>>>>> 6c0a4ca6
        suites_to_run = self.test_context

        for testsuite, testcases in suites_to_run:
            testsuite_report = self._new_testsuite_report(testsuite)

            if getattr(testsuite, "setup", None):
                testsuite_report.append(self._suite_related_report("setup"))

            testsuite_report.extend(
                self._testcase_reports(testsuite, testcases)
            )

            if getattr(testsuite, "teardown", None):
                testsuite_report.append(self._suite_related_report("teardown"))

            self.result.report.append(testsuite_report)

    def run_tests(self):
        """Run all tests as a batch and return the results."""
        testsuites = self.test_context
        report = self.report

        with report.timer.record("run"):
            if _need_threadpool(testsuites):
                self._thread_pool = concurrent.futures.ThreadPoolExecutor(
                    self._thread_pool_size
                )

            for testsuite, testcases in testsuites:
                if not self.active:
                    report.logger.error("Not all of the suites are done.")
                    st = Status.precedent([report.status, Status.INCOMPLETE])
                    if st != report.status:
                        report.status_override = Status.INCOMPLETE
                    break

                testsuite_report = self._run_suite(testsuite, testcases)
                report.append(testsuite_report)

                style = self.get_stdout_style(testsuite_report.passed)
                if style.display_testsuite:
                    self.log_suite_status(testsuite_report)

                if (
                    self.cfg.test_breaker_thres.test_level
                    and testsuite_report.status
                    <= self.cfg.test_breaker_thres.test_level
                ):
                    # omit ``should_stop``
                    break

            style = self.get_stdout_style(report.passed)
            if style.display_test:
                self.log_multitest_status(report)

            if self._thread_pool is not None:
                self._thread_pool.shutdown()
                self._thread_pool = None

        report.runtime_status = RuntimeStatus.FINISHED

        return report

    def run_testcases_iter(
        self,
        testsuite_pattern: str = "*",
        testcase_pattern: str = "*",
        shallow_report: Dict = None,
    ) -> Generator:
        """
        Run all testcases and yield testcase reports.

        :param testsuite_pattern: pattern to match for testsuite names
        :param testcase_pattern: pattern to match for testcase names
        :param shallow_report: shallow report entry
        :return: generator yielding testcase reports and UIDs for merge steps
        """
        if shallow_report is None:
            test_filter = filtering.Pattern(
                pattern="*:{}:{}".format(testsuite_pattern, testcase_pattern),
                match_uid=True,
            )
        else:
            test_targets = _extract_test_targets(shallow_report)

        for testsuite, testcases in self.test_context:
            if not self.active:
                break

            if shallow_report is None:
                testcases = [
                    testcase
                    for testcase in testcases
                    if test_filter.filter(
                        test=self, suite=testsuite, case=testcase
                    )
                ]
            else:
                if testsuite.name not in test_targets:
                    continue
                testcases = [
                    testcase
                    for testcase in testcases
                    if testcase.name in test_targets[testsuite.name]
                ]

            if testcases:
                yield from self._run_testsuite_iter(testsuite, testcases)

    def get_tags_index(self):
        """
        Tags index for a multitest is its native tags merged with tag indices
        from all of its suites. (Suite tag indices will also contain tag
        indices from their testcases as well).
        """
        if self._tags_index is None:
            self._tags_index = tagging.merge_tag_dicts(
                self.cfg.tags or {}, *[s.__tags_index__ for s in self.suites]
            )
        return self._tags_index

    def skip_step(self, step):
        """Check if a step should be skipped."""
        if step in (
            self.resources.start,
            self.resources.stop,
            self.apply_xfail_tests,
        ):
            return False
        elif self.resources.start_exceptions or self.resources.stop_exceptions:
            self.logger.critical('Skipping step "%s"', step.__name__)
            return True
        return False

    def post_step_call(self, step):
        """Callable to be executed after each step."""
        exceptions = None
        if step == self.resources.start:
            exceptions = self.resources.start_exceptions
        elif step == self.resources.stop:
            exceptions = self.resources.stop_exceptions
        if exceptions:
            for msg in exceptions.values():
                self.result.report.logger.error(msg)
            self.result.report.status_override = Status.ERROR

        if step == self.resources.stop:
            drivers = set(self.resources.start_exceptions.keys())
            drivers.update(self.resources.stop_exceptions.keys())
            for driver in drivers:
                if driver.cfg.report_errors_from_logs:
                    error_log = os.linesep.join(driver.fetch_error_log())
                    if error_log:
                        self.result.report.logger.error(error_log)

    def add_pre_resource_steps(self):
        """Runnable steps to be executed before environment starts."""

        super(MultiTest, self).add_pre_resource_steps()
        self._add_step(self.make_runpath_dirs)

    def add_main_batch_steps(self):
        """Runnable steps to be executed while environment is running."""
        self._add_step(self.run_tests)
        self._add_step(self.apply_xfail_tests)
        self._add_step(self.propagate_tag_indices)

    def should_run(self):
        """
        MultiTest filters are applied in `get_test_context`
        so we just check if `test_context` is not empty."""
        return bool(self.test_context)

    def aborting(self):
        """Suppressing not implemented debug log from parent class."""

    def get_metadata(self) -> TestMetadata:
        return TestMetadata(
            name=self.uid(),
            description=self.cfg.description,
            test_suites=[get_suite_metadata(suite) for suite in self.suites],
        )

    def apply_xfail_tests(self):
        """
        Apply xfail tests specified via --xfail-tests or @test_plan(xfail_tests=...).
        For MultiTest, we only apply MT:*:* & MT:TS:* here.
        Testcase level xfail already applied during test execution.
        """

        def _xfail(pattern, report):
            if getattr(self.cfg, "xfail_tests", None):
                found = self.cfg.xfail_tests.get(pattern)
                if found:
                    report.xfail(strict=found["strict"])

        test_report = self.result.report
        pattern = f"{test_report.name}:*:*"
        _xfail(pattern, test_report)

        for suite_report in test_report.entries:
            pattern = f"{test_report.name}:{suite_report.name}:*"
            _xfail(pattern, suite_report)

    @property
    def _thread_pool_size(self):
        """
        :return: the size of thread pool to use, based on configured limits
        """
        if self.cfg.thread_pool_size > 0:
            return min(
                self.cfg.thread_pool_size, self.cfg.max_thread_pool_size
            )
        else:
            return max(
                self.cfg.max_thread_pool_size // 2,
                self.DEFAULT_THREAD_POOL_SIZE,
            )

    def _suite_related_report(self, name, status=None):
        """
        Return a report for a testsuite-related action, such as setup or
        teardown.
        """
        testcase_report = TestCaseReport(
            name=name, uid=name, suite_related=True
        )
        if status:
            testcase_report.status_override = status

        return testcase_report

    def _testcase_reports(self, testsuite, testcases, status=None):
        """
        Generate a list of reports for testcases, including parametrization
        groups.
        """
        testcase_reports = []
        parametrization_reports = {}

        for testcase in testcases:
            testcase_report = self._new_testcase_report(testcase)
            if status:
                testcase_report.status_override = status

            param_template = getattr(
                testcase, "_parametrization_template", None
            )
            if param_template:
                if param_template not in parametrization_reports:
                    param_method = getattr(testsuite, param_template)
                    param_report = self._new_parametrized_group_report(
                        param_template, param_method
                    )
                    parametrization_reports[param_template] = param_report
                    testcase_reports.append(param_report)
                parametrization_reports[param_template].append(testcase_report)
            else:
                testcase_reports.append(testcase_report)

        return testcase_reports

    def _new_test_report(self):
        """
        :return: A new and empty test report object for this MultiTest.
        """
        return TestGroupReport(
            name=self.uid(),
            description=self.cfg.description,
            definition_name=self.cfg.name,
            uid=self.uid(),
            category=ReportCategories.MULTITEST,
            tags=self.cfg.tags,
            part=self.cfg.part,
            fix_spec_path=self.cfg.fix_spec_path,
            env_status=entity.ResourceStatus.STOPPED,
        )

    def _new_testsuite_report(self, testsuite):
        """
        :return: A new and empty report for a testsuite.
        """
        return TestGroupReport(
            name=testsuite.name,
            description=strings.get_docstring(testsuite.__class__),
            definition_name=testsuite.name,
            uid=testsuite.uid(),
            category=ReportCategories.TESTSUITE,
            tags=testsuite.__tags__,
            strict_order=testsuite.strict_order,
        )

    def _new_testcase_report(self, testcase):
        """
        :return: A new and empty report for a testcase.
        """
        return TestCaseReport(
            name=testcase.name,
            description=strings.get_docstring(testcase),
            definition_name=testcase.name,
            uid=testcase.__name__,
            tags=testcase.__tags__,
        )

    def _new_parametrized_group_report(self, param_template, param_method):
        """
        :return: A new and empty report for a parametrization group.
        """
        # Don't include the template method's docstring in the report to
        # avoid duplication with the generated testcases.
        return TestGroupReport(
            name=param_method.name,
            description=strings.get_docstring(param_method),
            definition_name=param_template,
            uid=param_template,
            category=ReportCategories.PARAMETRIZATION,
            tags=param_method.__tags__,
            strict_order=param_method.strict_order,
        )

    def _execute_step(self, step, *args, **kwargs):
        """
        Full override of the base class, as we can rely on report object
        for logging exceptions.
        """
        with self.report.logged_exceptions():
            try:
                res = step(*args, **kwargs)
                self.result.step_results[step.__name__] = res
                self.status.update_metadata(**{str(step): res})
            except Exception as exc:
                self.result.step_results[step.__name__] = exc
                self.status.update_metadata(**{str(step): exc})
                raise

    def _run_suite(self, testsuite, testcases):
        """Runs a testsuite object and returns its report."""
        _check_testcases(testcases)
        testsuite_report = self._new_testsuite_report(testsuite)

        with testsuite_report.timer.record("run"):
            with self.watcher.save_covered_lines_to(testsuite_report):
                setup_report = self._setup_testsuite(testsuite)
            if setup_report is not None:
                testsuite_report.append(setup_report)
                if setup_report.failed:
                    with self.watcher.save_covered_lines_to(testsuite_report):
                        teardown_report = self._teardown_testsuite(testsuite)
                    if teardown_report is not None:
                        testsuite_report.append(teardown_report)
                    return testsuite_report

            serial_cases, parallel_cases = (
                (testcases, [])
                if getattr(testsuite, "strict_order", False)
                else _split_by_exec_group(testcases)
            )
            testcase_reports = self._run_serial_testcases(
                testsuite, serial_cases
            )
            testsuite_report.extend(testcase_reports)

            # If there was any error in running the serial testcases, we will
            # not continue to run the parallel testcases if configured to
            # stop on errrors.
            should_stop = (
                self.cfg.test_breaker_thres.suite_level
                and testsuite_report.status
                <= self.cfg.test_breaker_thres.suite_level
            ) or (
                testsuite_report.status <= Status.ERROR
                and self.cfg.stop_on_error
            )

            if parallel_cases and not should_stop:
                with self.watcher.disabled(
                    self.logger,
                    "No coverage data will be collected for parallelly "
                    "executed testcases.",
                ):
                    testcase_reports = self._run_parallel_testcases(
                        testsuite, parallel_cases
                    )
                    testsuite_report.extend(testcase_reports)

            with self.watcher.save_covered_lines_to(testsuite_report):
                teardown_report = self._teardown_testsuite(testsuite)
            if teardown_report is not None:
                testsuite_report.append(teardown_report)

        # if testsuite is marked xfail by user, override its status
        if hasattr(testsuite, "__xfail__"):
            testsuite_report.xfail(testsuite.__xfail__["strict"])

        testsuite_report.runtime_status = RuntimeStatus.FINISHED

        return testsuite_report

    def _run_serial_testcases(self, testsuite, testcases):
        """Run testcases serially and return a list of test reports."""
        testcase_reports = []
        parametrization_reports = {}
        pre_testcase = getattr(testsuite, "pre_testcase", None)
        post_testcase = getattr(testsuite, "post_testcase", None)

        for testcase in testcases:
            if not self.active:
                break

            testcase_report = self._run_testcase(
                testcase, pre_testcase, post_testcase
            )

            param_template = getattr(
                testcase, "_parametrization_template", None
            )
            if param_template:
                if param_template not in parametrization_reports:
                    param_method = getattr(testsuite, param_template)
                    param_report = self._new_parametrized_group_report(
                        param_template, param_method
                    )
                    parametrization_reports[param_template] = param_report
                    testcase_reports.append(param_report)
                parametrization_reports[param_template].append(testcase_report)
            else:
                testcase_reports.append(testcase_report)

            if (
                self.cfg.test_breaker_thres.suite_level
                and testcase_report.status
                <= self.cfg.test_breaker_thres.suite_level
            ) or (
                testcase_report.status == Status.ERROR
                and self.cfg.stop_on_error
            ):
                # omit ``should_stop`` here
                break

        if parametrization_reports:
            for param_report in parametrization_reports.values():
                if param_report.entries:
                    _add_runtime_info(param_report)

        return testcase_reports

    def _run_parallel_testcases(self, testsuite, execution_groups):
        """
        Schedule parallel testcases to a threadpool, wait for them to complete
        and return a list of testcase reports.
        """
        testcase_reports = []
        all_testcases = itertools.chain.from_iterable(
            execution_groups.values()
        )
        parametrization_reports = self._parametrization_reports(
            testsuite, all_testcases
        )
        pre_testcase = getattr(testsuite, "pre_testcase", None)
        post_testcase = getattr(testsuite, "post_testcase", None)

        for exec_group in execution_groups:
            self.logger.debug('Running execution group "%s"', exec_group)
            results = [
                self._thread_pool.submit(
                    self._run_testcase, testcase, pre_testcase, post_testcase
                )
                for testcase in execution_groups[exec_group]
            ]

            should_stop = False

            for i, future in enumerate(results):
                testcase_report = future.result()

                testcase = execution_groups[exec_group][i]
                param_template = getattr(
                    testcase, "_parametrization_template", None
                )
                if param_template:
                    parametrization_reports[param_template].append(
                        testcase_report
                    )
                else:
                    testcase_reports.append(testcase_report)

                # If any testcase errors and we are configured to stop on
                # errors, we still wait for the rest of the current execution
                # group to finish before stopping.
                if (
                    self.cfg.test_breaker_thres.suite_level
                    and testcase_report.status
                    <= self.cfg.test_breaker_thres.suite_level
                ) or (
                    testcase_report.status == Status.ERROR
                    and self.cfg.stop_on_error
                ):
                    should_stop = True

            if should_stop:
                break

        # Add all non-empty parametrization reports into the list of returned
        # testcase reports, to be added to the suite report.
        # Calculate runtime of the parametrized group as well
        for param_report in parametrization_reports.values():
            if param_report.entries:
                _add_runtime_info(param_report)
                testcase_reports.append(param_report)

        return testcase_reports

    def _parametrization_reports(self, testsuite, testcases):
        """
        Generate parametrization reports for any parametrized testcases.
        """
        parametrization_reports = collections.OrderedDict()

        for testcase in testcases:
            param_template = getattr(
                testcase, "_parametrization_template", None
            )
            if (
                param_template
                and param_template not in parametrization_reports
            ):
                param_method = getattr(testsuite, param_template)
                param_report = self._new_parametrized_group_report(
                    param_template, param_method
                )
                parametrization_reports[param_template] = param_report

        return parametrization_reports

    def _get_runtime_environment(self, testcase_name, testcase_report):
        runtime_info = MultiTestRuntimeInfo()
        runtime_info.testcase.name = testcase_name
        runtime_info.testcase.report = testcase_report
        return RuntimeEnvironment(self.resources, runtime_info)

    def _get_hook_context(self, case_report):
        return (
            case_report.timer.record("run"),
            case_report.logged_exceptions(),
            # before/after_start/stop trace info goes to multitest level
            self.watcher.save_covered_lines_to(self.report),
        )

    def _setup_testsuite(self, testsuite):
        """
        Run the setup for a testsuite, logging any exceptions.
        Return Testcase report for setup, or None if no setup is required.
        """
        return self._run_suite_related(testsuite, "setup")

    def _teardown_testsuite(self, testsuite):
        """
        Run the teardown for a testsuite, logging any exceptions.
        Return Testcase report for teardown, or None if no setup is required.
        """
        return self._run_suite_related(testsuite, "teardown")

    def _run_suite_related(self, testsuite, method_name):
        """Runs testsuite related special methods setup/teardown/etc."""
        testsuite_method = getattr(testsuite, method_name, None)
        if testsuite_method is None:
            return None
        elif not callable(testsuite_method):
            raise TypeError("{} expected to be callable.".format(method_name))

        method_report = TestCaseReport(
            name=method_name, uid=method_name, suite_related=True
        )
        case_result = self.cfg.result(
            stdout_style=self.stdout_style, _scratch=self._scratch
        )

        resources = self._get_runtime_environment(
            testcase_name=method_name, testcase_report=method_report
        )

        try:
            interface.check_signature(testsuite_method, ["env", "result"])
            method_args = (resources, case_result)
        except interface.MethodSignatureMismatch:
            interface.check_signature(testsuite_method, ["env"])
            method_args = (resources,)

        with method_report.timer.record("run"):
            with method_report.logged_exceptions():
                time_restriction = getattr(testsuite_method, "timeout", None)
                if time_restriction:
                    # pylint: disable=unbalanced-tuple-unpacking
                    executed, execution_result = timing.timeout(
                        time_restriction,
                        f"`{method_name}` timeout after {{}} second(s)",
                    )(testsuite_method)(*method_args)
                    if not executed:
                        method_report.logger.error(execution_result)
                        method_report.status_override = Status.ERROR
                else:
                    testsuite_method(*method_args)

        method_report.extend(case_result.serialized_entries)
        method_report.attachments.extend(case_result.attachments)
        method_report.pass_if_empty()
        method_report.runtime_status = RuntimeStatus.FINISHED

        return method_report

    def _run_case_related(
        self,
        method: Callable,
        testcase,
        resources: RuntimeEnvironment,
        case_result: result.Result,
    ):
        try:
            interface.check_signature(method, ["name", "env", "result"])
            method_args = (testcase.name, resources, case_result)
        except interface.MethodSignatureMismatch:
            interface.check_signature(
                method, ["name", "env", "result", "kwargs"]
            )
            method_args = (
                testcase.name,
                resources,
                case_result,
                getattr(testcase, "_parametrization_kwargs", {}),
            )

        time_restriction = getattr(method, "timeout", None)

        if time_restriction:
            # pylint: disable=unbalanced-tuple-unpacking
            executed, execution_result = timing.timeout(
                time_restriction,
                f"`{method.__name__}` timeout after {{}} second(s)",
            )(method)(*method_args)
            if not executed:
                raise Exception(execution_result)
        else:
            method(*method_args)

    def _run_testcase(
        self,
        testcase,
        pre_testcase: Callable,
        post_testcase: Callable,
        testcase_report: Optional[TestCaseReport] = None,
    ):
        """Runs a testcase method and returns its report."""

        testcase_report = testcase_report or self._new_testcase_report(
            testcase
        )
        case_result: result.Result = self.cfg.result(
            stdout_style=self.stdout_style, _scratch=self.scratch
        )

        # as the runtime info currently has only testcase name we create it here
        # later can be moved out to multitest level, and cloned here as
        # testcases may run parallel

        resources = self._get_runtime_environment(
            testcase_name=testcase.name, testcase_report=testcase_report
        )

        # specially handle skipped testcases
        if hasattr(testcase, "__should_skip__"):
            with compose_contexts(
                testcase_report.timer.record("run"),
                testcase_report.logged_exceptions(),
            ):
                testcase(resources, case_result)
            testcase_report.extend(case_result.serialized_entries)
            testcase_report.runtime_status = RuntimeStatus.FINISHED
            if self.get_stdout_style(testcase_report.passed).display_testcase:
                self.log_testcase_status(testcase_report)
            return testcase_report

        with testcase_report.timer.record("run"):

            with compose_contexts(
                testcase_report.logged_exceptions(),
                self.watcher.save_covered_lines_to(testcase_report),
            ):
                if pre_testcase and callable(pre_testcase):
                    self._run_case_related(
                        pre_testcase, testcase, resources, case_result
                    )

                time_restriction = getattr(testcase, "timeout", None)
                if time_restriction:
                    # pylint: disable=unbalanced-tuple-unpacking
                    executed, execution_result = timing.timeout(
                        time_restriction,
                        f"`{testcase.name}` timeout after {{}} second(s)",
                    )(testcase)(resources, case_result)
                    if not executed:
                        testcase_report.logger.error(execution_result)
                        testcase_report.status_override = Status.ERROR
                else:
                    testcase(resources, case_result)

            # always run post_testcase
            with compose_contexts(
                testcase_report.logged_exceptions(),
                self.watcher.save_covered_lines_to(testcase_report),
            ):
                if post_testcase and callable(post_testcase):
                    self._run_case_related(
                        post_testcase, testcase, resources, case_result
                    )

        # Apply testcase level summarization
        if getattr(testcase, "summarize", False):
            case_result.entries = [
                entries_base.Summary(
                    entries=case_result.entries,
                    num_passing=testcase.summarize_num_passing,
                    num_failing=testcase.summarize_num_failing,
                    key_combs_limit=testcase.summarize_key_combs_limit,
                )
            ]

        # native assertion objects -> dict form
        testcase_report.extend(case_result.serialized_entries)
        testcase_report.attachments.extend(case_result.attachments)

        # If xfailed testcase, force set status_override and update result
        if hasattr(testcase, "__xfail__"):
            testcase_report.xfail(testcase.__xfail__["strict"])

        testcase_report.pass_if_empty()
        testcase_report.runtime_status = RuntimeStatus.FINISHED

        if self.get_stdout_style(testcase_report.passed).display_testcase:
            self.log_testcase_status(testcase_report)

        return testcase_report

    def _log_status(self, report, indent):
        """Log the test status for a report at the given indent level."""
        self.logger.log_test_status(
            name=report.name, status=report.status, indent=indent
        )

    def _run_testsuite_iter(self, testsuite, testcases):
        """Runs a testsuite object and returns its report."""
        _check_testcases(testcases)
        setup_report = self._setup_testsuite(testsuite)

        if setup_report is not None:
            yield setup_report, [self.uid(), testsuite.uid()]

            if setup_report.failed:
                # NOTE: we are going to skip the cases and update the status
                for status, parent_uids in self._skip_testcases(
                    testsuite, testcases
                ):
                    yield status, parent_uids
                teardown_report = self._teardown_testsuite(testsuite)
                if teardown_report is not None:
                    yield teardown_report, [self.uid(), testsuite.uid()]
                return

        for testcase_report, parent_uids in self._run_testcases_iter(
            testsuite, testcases
        ):
            yield testcase_report, parent_uids

        teardown_report = self._teardown_testsuite(testsuite)
        if teardown_report is not None:
            yield teardown_report, [self.uid(), testsuite.uid()]

    def _get_parent_uids(self, testsuite, testcase):
        """
        Utility method to get parent UIDs of a particular testcase.

        :param testsuite: suite to which the case belongs
        :param testcase: the testcase for which the UIDs are derived
        :return: list of parent UIDs
        """

        param_template = getattr(testcase, "_parametrization_template", None)
        if param_template:
            parent_uids = [
                self.uid(),
                testsuite.uid(),
                testcase._parametrization_template,
            ]
        else:
            parent_uids = [self.uid(), testsuite.uid()]
        return parent_uids

    def _skip_testcases(self, testsuite, testcases):
        """
        Utility to forcefully skip testcases and modify their runtime status to not
        run. Used during the failed setup scenario to update the runtime status.

        :param testsuite: testsuite to which the testcases belong
        :param testcases: testcases to skip
        :return: generator yielding the not run status for each parent UIDs list
        """
        for testcase in testcases:
            if not self.active:
                break

            parent_uids = self._get_parent_uids(testsuite, testcase)

            yield {"runtime_status": RuntimeStatus.NOT_RUN}, parent_uids + [
                testcase.__name__
            ]

    def _run_testcases_iter(self, testsuite, testcases):
        """
        Run testcases serially and yield testcase reports.

        Note that we never use a thread pool when running iteratively, so all
        testcases (even those marked with an execution group) are run serially.
        """
        pre_testcase = getattr(testsuite, "pre_testcase", None)
        post_testcase = getattr(testsuite, "post_testcase", None)

        for testcase in testcases:
            if not self.active:
                break

            parent_uids = self._get_parent_uids(testsuite, testcase)

            # set the runtime status of testcase report to RUNNING so that
            # client UI can get the change and show testcase is running
            yield {"runtime_status": RuntimeStatus.RUNNING}, parent_uids + [
                testcase.__name__
            ]

            testcase_report = self._run_testcase(
                testcase, pre_testcase, post_testcase
            )
            yield testcase_report, parent_uids

    def set_part(
        self,
        part: Tuple[int, int],
    ) -> None:
        """
        :param part: Enable the part feature and execute only a part of the
            total testcases for an existing Multitest.
        """
        self._cfg.part = part
        self._init_test_report()

    def unset_part(self) -> None:
        """Disable part feature"""
        self._cfg.part = None
        self._init_test_report()


def _need_threadpool(testsuites):
    """
    :return: if we need to start a thread pool to run a set of testsuites
        and testcases.
    """
    return any(
        not getattr(pair[0], "strict_order", False)
        and any(
            getattr(testcase, "execution_group", None) for testcase in pair[1]
        )
        for pair in testsuites
    )


def _check_testcases(testcases):
    """Check that all testcases are correctly marked as such."""
    for tc in testcases:
        if not getattr(tc, "__testcase__", False):
            raise TypeError(
                "Function {} is not marked as a testcase.".format(tc)
            )


def _split_by_exec_group(testcases):
    """
    Split testcases into those with an execution group and those without
    one.
    """
    serial_cases = []
    parallel_cases = collections.OrderedDict()

    for testcase in testcases:
        exec_group = getattr(testcase, "execution_group", None)
        if exec_group:
            if exec_group in parallel_cases:
                parallel_cases[exec_group].append(testcase)
            else:
                parallel_cases[exec_group] = [testcase]
        else:
            serial_cases.append(testcase)

    return serial_cases, parallel_cases


def _add_runtime_info(param_report):
    """
    Add runtime information to parametrized group report.
    :param param_report: parametrized group report
    :return: the parametrized group report with its runtime information
    """
    group_start_time = None
    group_end_time = None
    for testcase in param_report.entries:
        timer = testcase.timer
        start_time = timer["run"].start
        end_time = timer["run"].end
        group_start_time = (
            start_time
            if group_start_time is None
            else min(group_start_time, start_time)
        )
        group_end_time = (
            end_time
            if group_end_time is None
            else max(group_end_time, end_time)
        )
    param_report.timer["run"] = timing.Interval(
        group_start_time, group_end_time
    )<|MERGE_RESOLUTION|>--- conflicted
+++ resolved
@@ -433,18 +433,7 @@
 
         return ctx
 
-<<<<<<< HEAD
-    def dry_run(self, status=Status.NONE):
-        """
-        A testing process that creates a full structured report without
-        any assertion entry. Initial status of each entry can be set.
-        """
-        self._pre_post_step_report = (
-            None  # TODO: this needs to be more generic
-        )
-=======
     def _dry_run_testsuites(self):
->>>>>>> 6c0a4ca6
         suites_to_run = self.test_context
 
         for testsuite, testcases in suites_to_run:
