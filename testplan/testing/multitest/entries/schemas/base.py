"""
Base classes / logic for marshalling go here.
"""
from marshmallow import Schema, fields, post_dump
from testplan.common.serialization import fields as custom_fields


from testplan.common.serialization.schemas import SchemaRegistry
from testplan.testing.multitest.entries.base import (
    DEFAULT_CATEGORY,
    DEFAULT_FLAG,
)
from .. import base


class AssertionSchemaRegistry(SchemaRegistry):
    def get_category(self, obj):
        return obj.meta_type


registry = AssertionSchemaRegistry()


class GenericEntryList(fields.Field):
    def _serialize(self, value, attr, obj, **kwargs):
        return [registry.serialize(entry) for entry in value]


@registry.bind_default()
class BaseSchema(Schema):
    type = custom_fields.ClassName()
    meta_type = fields.String()
    timestamp = fields.DateTime("iso")
    description = custom_fields.Unicode()
    category = fields.String()
    flag = fields.String()
<<<<<<< HEAD
=======
    file_path = fields.String()
    code_context = fields.String()
>>>>>>> 84442ee2
    custom_style = fields.Dict(keys=fields.String(), values=fields.String())

    # optional
    line_no = fields.Integer(allow_none=True)
    file_path = fields.String(allow_none=True)

    # # deprecated, but this is a dump_only schema
    # utc_time = custom_fields.UTCDateTime(allow_none=True, load_only=True)
    # machine_time = custom_fields.LocalDateTime(allow_none=True, load_only=True)

    def load(self, *args, **kwargs):
        raise NotImplementedError("Only serialization is supported.")

    @post_dump
    def streamline(self, data, **kwargs):
        # since source code is always available,
        # none-test on file_path should be reliable
        if data["file_path"] is None:
            del data["line_no"]
            del data["file_path"]
        if data["category"] == DEFAULT_CATEGORY:
            del data["category"]
        if data["flag"] == DEFAULT_FLAG:
            del data["flag"]
        return data


@registry.bind(base.Group, base.Summary)
class GroupSchema(Schema):
    type = custom_fields.ClassName()
    timestamp = fields.DateTime("iso")
    passed = fields.Boolean()
    meta_type = fields.String()
    description = custom_fields.Unicode(allow_none=True)
    entries = GenericEntryList(allow_none=True)

    # # deprecated, but this is a dump_only schema
    # utc_time = custom_fields.UTCDateTime(allow_none=True, load_only=True)

    def load(self, *args, **kwargs):
        raise NotImplementedError("Only serialization is supported.")


@registry.bind(base.Log)
class LogSchema(BaseSchema):
    message = fields.Raw()


@registry.bind(base.CodeLog)
class CodeLogSchema(BaseSchema):
    code = fields.String()
    language = fields.String()


@registry.bind(base.Markdown)
class MarkdownSchema(BaseSchema):
    message = fields.String()
    escape = fields.Boolean()


@registry.bind(base.TableLog)
class TableLogSchema(BaseSchema):
    table = fields.List(fields.List(custom_fields.NativeOrPretty()))
    indices = fields.List(fields.Integer(), allow_none=True)
    display_index = fields.Boolean()
    columns = fields.List(fields.String(), allow_none=False)


@registry.bind(base.DictLog, base.FixLog)
class DictLogSchema(BaseSchema):
    flattened_dict = fields.Raw()


@registry.bind(base.Graph)
class GraphSchema(BaseSchema):
    graph_type = fields.String()
    graph_data = fields.Dict(
        keys=fields.String(), values=fields.List(fields.Dict())
    )
    series_options = fields.Dict(
        keys=fields.String(), values=fields.Dict(), allow_none=True
    )
    type = fields.String()
    graph_options = fields.Dict(allow_none=True)
    discrete_chart = fields.Bool()


@registry.bind(base.Attachment, base.MatPlot)
class AttachmentSchema(BaseSchema):
    source_path = fields.String()
    orig_filename = fields.String()
    filesize = fields.Integer()
    dst_path = fields.String()


@registry.bind(base.Plotly)
class PlotlySchema(AttachmentSchema):
    style = fields.Dict(allow_none=True)


@registry.bind(base.Directory)
class DirectorySchema(BaseSchema):
    source_path = fields.String()
    dst_path = fields.String()
    ignore = fields.List(fields.String(), allow_none=True)
    only = fields.List(fields.String(), allow_none=True)
    recursive = fields.Boolean()
    file_list = fields.List(fields.String())


class EdgeSchema(Schema):
    id = fields.String()
    source = fields.String()
    target = fields.String()
    startLabel = fields.String()
    label = fields.String()
    endLabel = fields.String()


class NodeSchema(Schema):
    id = fields.String()
    data = fields.Dict(keys=fields.String(), values=fields.String())
    style = fields.Dict(keys=fields.String(), values=fields.String())


@registry.bind(base.FlowChart)
class FlowChartSchema(BaseSchema):
    nodes = fields.Nested(NodeSchema, many=True)
    edges = fields.Nested(EdgeSchema, many=True)<|MERGE_RESOLUTION|>--- conflicted
+++ resolved
@@ -34,16 +34,12 @@
     description = custom_fields.Unicode()
     category = fields.String()
     flag = fields.String()
-<<<<<<< HEAD
-=======
-    file_path = fields.String()
-    code_context = fields.String()
->>>>>>> 84442ee2
     custom_style = fields.Dict(keys=fields.String(), values=fields.String())
 
     # optional
     line_no = fields.Integer(allow_none=True)
     file_path = fields.String(allow_none=True)
+    code_context = fields.String(allow_none=True)
 
     # # deprecated, but this is a dump_only schema
     # utc_time = custom_fields.UTCDateTime(allow_none=True, load_only=True)
@@ -59,6 +55,7 @@
         if data["file_path"] is None:
             del data["line_no"]
             del data["file_path"]
+            del data["code_context"]
         if data["category"] == DEFAULT_CATEGORY:
             del data["category"]
         if data["flag"] == DEFAULT_FLAG:
