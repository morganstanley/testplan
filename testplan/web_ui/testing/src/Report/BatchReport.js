// React needs to be in scope for JSX
import React from "react";
import { StyleSheet, css } from "aphrodite";
import axios from "axios";
import PropTypes from "prop-types";
import _ from "lodash";

import { parseToJson } from "../Common/utils";
import BaseReport from "./BaseReport";
import Toolbar from "../Toolbar/Toolbar";
import NavBreadcrumbs from "../Nav/NavBreadcrumbs";
import Nav from "../Nav/Nav";
import {
  PropagateIndices,
  GetReportState,
  GetCenterPane,
  GetSelectedEntries,
  MergeSplittedReport,
  findFirstFailure,
  filterReport,
  getSelectedUIDsFromPath,
} from "./reportUtils";
import { generateSelectionPath } from "./path";

import { COLUMN_WIDTH, defaultFixSpec } from "../Common/defaults";
import { AssertionContext } from "../Common/context";
import {
  fakeReportAssertions,
  fakeReportAssertionsError,
} from "../Common/fakeReport";
import { ErrorBoundary } from "../Common/ErrorBoundary";

/**
 * BatchReport component:
 *   * fetch Testplan report.
 *   * display messages when loading report or error in report.
 *   * render toolbar, nav & assertion components.
 */
class BatchReport extends BaseReport {
  constructor(props) {
    super(props);
    this.setReport = this.setReport.bind(this);
    this.getReport = this.getReport.bind(this);
    this.updateDisplayEmpty = this.updateDisplayEmpty.bind(this);
    this.updateTagsDisplay = this.updateTagsDisplay.bind(this);
    this.updateFilter = this.updateFilter.bind(this);

    this.state = {
      ...this.state,
      navWidth: `${COLUMN_WIDTH}em`,
      testcaseUid: null,
      filter: null,
      displayTags: false,
      displayEmpty: true,
    };
  }

  setReport(report) {
    const processedReport = PropagateIndices(report);
    const filteredReport = filterReport(
      processedReport,
      this.state.filteredReport.filter
    );
    const firstFailedUID =
      filteredReport.report.status === "failed" ||
      filteredReport.report.status === "error"
        ? findFirstFailure(filteredReport.report)
        : [filteredReport.report.uid];

    const redirectPath = this.props.match.params.selection
      ? null
      : generateSelectionPath(this.props.match.path, firstFailedUID);

    if (redirectPath) {
      this.props.history.replace(redirectPath);
    }

    this.setState({
      report: processedReport,
      filteredReport,
      loading: false,
    });
  }

  /**
   * Fetch the Testplan report.
   *   * Get the UID from the URL.
   *   * Handle UID errors.
   *   * Make a GET request for the Testplan report.
   *   * Handle error response.
   * @public
   */
  getReport() {
    // Inspect the UID to determine the report to render. As a special case,
    // we will display a fake report for development purposes.
    const uid = this.props.match.params.uid;
    axios
      .get("/api/v1/metadata/fix-spec/tags")
      .then((metadataRes) => {
        defaultFixSpec.tags = metadataRes.data || {};
      })
      .catch((error) => {
        console.log(error);
      });
    switch (uid) {
      case "_dev":
        setTimeout(
          () => this.setReport(this.updateReportUID(fakeReportAssertions, uid)),
          1500
        );
        break;
      case "_dev_error":
        setTimeout(
          () =>
            this.setReport(
              this.updateReportUID(fakeReportAssertionsError, uid)
            ),
          1500
        );
        break;
      default:
        axios
          .get(`/api/v1/reports/${uid}`)
          .then((response) => {
            const rawReport = response.data;
            if (rawReport.version === 2) {
              const assertionsReq = axios.get(
                `/api/v1/reports/${uid}/attachments/` +
                  `${rawReport.assertions_file}`,
                { transformResponse: parseToJson }
              );
              const structureReq = axios.get(
                `/api/v1/reports/${uid}/attachments/` +
                  `${rawReport.structure_file}`,
                { transformResponse: parseToJson }
              );
              axios
                .all([assertionsReq, structureReq])
                .then(
                  axios.spread((assertionsRes, structureRes) => {
                    if (!assertionsRes.data) {
                      console.error(assertionsRes);
                      alert(
                        "Failed to parse assertion datails!\n" +
                          "Please report this issue to the Testplan team."
                      );
                    }
                    const mergedReport = MergeSplittedReport(
                      rawReport,
                      assertionsRes.data,
                      structureRes.data
                    );
                    this.setReport(this.updateReportUID(mergedReport, uid));
                  })
                )
                .catch(this.setError);
            } else {
              this.setReport(this.updateReportUID(rawReport, uid));
            }
          })
          .catch(this.setError);
        break;
    }
  }

  updateReportUID(report, uid) {
    return { ...report, uid };
  }

  /**
   * Update the global filter state of the entry.
   *
   * @param {string} filter - null, all, pass or fail.
   * @public
   */
  updateFilter(filter) {
    this.setState({ filter: filter });
  }

  /**
   * Update tag display of each navigation entry.
   *
   * @param {boolean} displayTags.
   * @public
   */
  updateTagsDisplay(displayTags) {
    this.setState({ displayTags: displayTags });
  }

  /**
   * Update navigation pane to show/hide entries of empty testcases.
   *
   * @param {boolean} displayEmpty.
   * @public
   */
  updateDisplayEmpty(displayEmpty) {
    this.setState({ displayEmpty: displayEmpty });
  }

  getSelectedUIDsFromPath() {
    const { uid, selection } = this.props.match.params;
    return [uid, ...(selection ? selection.split("/") : [])];
  }

  selectionMatchPath(entries_selection) {
    let [uid, ...selection] =
      entries_selection[entries_selection.length - 1].uids;

    selection = selection.length ? selection.join("/") : undefined;

    return (
      uid === this.props.match.params.uid &&
      selection === this.props.match.params.selection
    );
  }

  render() {
    const { reportStatus, reportFetchMessage } = GetReportState(this.state);

    if (this.state.report && this.state.report.name) {
      window.document.title = this.state.report.name;
    }

    const selectedEntries = GetSelectedEntries(
      getSelectedUIDsFromPath(this.props.match.params),
      this.state.filteredReport.report
    );

    if (selectedEntries.length) {
      window.document.title = `${_.last(selectedEntries).name} | \
                               ${selectedEntries
                                 .slice(0, -1)
                                 .map((entry) => entry.name)
                                 .join(" > ")}`;
    }

    const centerPane = GetCenterPane(
      this.state,
      reportFetchMessage,
      this.props.match.params.uid,
      selectedEntries
    );

    return (
      <div className={css(styles.batchReport)}>
<<<<<<< HEAD
        <ErrorBoundary>
          <Toolbar
            filterBoxWidth={this.state.navWidth}
            filterText={this.state.filteredReport.filter.text}
            status={reportStatus}
            report={this.state.report}
            expandStatus={this.state.assertionStatus.globalExpand.status}
            updateExpandStatusFunc={this.updateGlobalExpand}
            handleNavFilter={this.handleNavFilter}
            updateFilterFunc={this.updateFilter}
            updateEmptyDisplayFunc={this.updateDisplayEmpty}
            updateTreeViewFunc={this.updateTreeView}
            updateTagsDisplayFunc={this.updateTagsDisplay}
            updatePathDisplayFunc={this.updatePathDisplay}
            updateTimeDisplayFunc={this.updateTimeDisplay}
          />
        </ErrorBoundary>
        <ErrorBoundary>
=======
        <Toolbar
          filterBoxWidth={this.state.navWidth}
          filterText={this.state.filteredReport.filter.text}
          status={reportStatus}
          report={this.state.report}
          expandStatus={this.state.assertionStatus.globalExpand.status}
          updateExpandStatusFunc={this.updateGlobalExpand}
          handleNavFilter={this.handleNavFilter}
          updateFilterFunc={this.updateFilter}
          updateEmptyDisplayFunc={this.updateDisplayEmpty}
          updateTreeViewFunc={this.updateTreeView}
          updateTagsDisplayFunc={this.updateTagsDisplay}
          updatePathDisplayFunc={this.updatePathDisplay}
          updateTimeDisplayFunc={this.updateTimeDisplay}
        />
        <NavBreadcrumbs entries={selectedEntries} url={this.props.match.path} />
        <div
          style={{
            display: "flex",
            flex: "1",
            overflowY: "auto",
          }}
        >
>>>>>>> f5315c0a
          <Nav
            interactive={false}
            navListWidth={this.state.navWidth}
            report={this.state.filteredReport.report}
            selected={selectedEntries}
            filter={this.state.filter}
            treeView={this.state.treeView}
            displayEmpty={this.state.displayEmpty}
            displayTags={this.state.displayTags}
            displayTime={this.state.displayTime}
            handleColumnResizing={this.handleColumnResizing}
            url={this.props.match.path}
          />
<<<<<<< HEAD
        </ErrorBoundary>
        <AssertionContext.Provider value={this.state.assertionStatus}>
          <ErrorBoundary>{centerPane}</ErrorBoundary>
        </AssertionContext.Provider>
=======
          <AssertionContext.Provider value={this.state.assertionStatus}>
            {centerPane}
          </AssertionContext.Provider>
        </div>
>>>>>>> f5315c0a
      </div>
    );
  }
}

BatchReport.propTypes = {
  match: PropTypes.object,
};

const styles = StyleSheet.create({
  batchReport: {
    /** overflow will hide dropdown div */
    // overflow: 'hidden'
    display: "flex",
    flexDirection: "column",
    height: "100%",
  },
});

export default BatchReport;<|MERGE_RESOLUTION|>--- conflicted
+++ resolved
@@ -243,26 +243,7 @@
 
     return (
       <div className={css(styles.batchReport)}>
-<<<<<<< HEAD
-        <ErrorBoundary>
-          <Toolbar
-            filterBoxWidth={this.state.navWidth}
-            filterText={this.state.filteredReport.filter.text}
-            status={reportStatus}
-            report={this.state.report}
-            expandStatus={this.state.assertionStatus.globalExpand.status}
-            updateExpandStatusFunc={this.updateGlobalExpand}
-            handleNavFilter={this.handleNavFilter}
-            updateFilterFunc={this.updateFilter}
-            updateEmptyDisplayFunc={this.updateDisplayEmpty}
-            updateTreeViewFunc={this.updateTreeView}
-            updateTagsDisplayFunc={this.updateTagsDisplay}
-            updatePathDisplayFunc={this.updatePathDisplay}
-            updateTimeDisplayFunc={this.updateTimeDisplay}
-          />
-        </ErrorBoundary>
-        <ErrorBoundary>
-=======
+
         <Toolbar
           filterBoxWidth={this.state.navWidth}
           filterText={this.state.filteredReport.filter.text}
@@ -286,7 +267,6 @@
             overflowY: "auto",
           }}
         >
->>>>>>> f5315c0a
           <Nav
             interactive={false}
             navListWidth={this.state.navWidth}
@@ -300,17 +280,9 @@
             handleColumnResizing={this.handleColumnResizing}
             url={this.props.match.path}
           />
-<<<<<<< HEAD
-        </ErrorBoundary>
         <AssertionContext.Provider value={this.state.assertionStatus}>
           <ErrorBoundary>{centerPane}</ErrorBoundary>
         </AssertionContext.Provider>
-=======
-          <AssertionContext.Provider value={this.state.assertionStatus}>
-            {centerPane}
-          </AssertionContext.Provider>
-        </div>
->>>>>>> f5315c0a
       </div>
     );
   }
