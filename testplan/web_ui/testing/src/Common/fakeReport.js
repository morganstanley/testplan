/**
 * Sample Testplan reports to be used in development & testing.
 */
const TESTPLAN_REPORT = {
  "name": "Sample Testplan",
  "status": "failed",
  "uid": "520a92e4-325e-4077-93e6-55d7091a3f83",
  "tags_index": {},
  "status_override": null,
  "meta": {},
  "timer": {
    "run": {
      "start": "2018-10-15T14:30:10.998071+00:00",
      "end": "2018-10-15T14:30:11.296158+00:00"
    }
  },
  "entries": [
    {
      "name": "Primary",
      "status": "failed",
      "category": "multitest",
      "description": null,
      "status_override": null,
      "uid": "21739167-b30f-4c13-a315-ef6ae52fd1f7",
      "type": "TestGroupReport",
      "logs": [],
      "tags": {
        "simple": ["server"]
      },
      "timer": {
        "run": {
          "start": "2018-10-15T14:30:11.009705+00:00",
          "end": "2018-10-15T14:30:11.159661+00:00"
        }
      },
      "entries": [
        {
          "status": "failed",
          "category": "suite",
          "name": "AlphaSuite",
          "status_override": null,
          "description": null,
          "uid": "cb144b10-bdb0-44d3-9170-d8016dd19ee7",
          "type": "TestGroupReport",
          "logs": [],
          "tags": {
            "simple": ["server"]
          },
          "timer": {
            "run": {
              "start": "2018-10-15T14:30:11.009872+00:00",
              "end": "2018-10-15T14:30:11.158224+00:00"
            }
          },
          "entries": [
            {
              "name": "test_equality_passing",
              "status": "passed",
              "status_override": null,
              "description": null,
              "uid": "736706ef-ba65-475d-96c5-f2855f431028",
              "type": "TestCaseReport",
              "logs": [],
              "tags": {
                "colour": ["white"]
              },
              "timer": {
                "run": {
                  "start": "2018-10-15T14:30:11.010072+00:00",
                  "end": "2018-10-15T14:30:11.132214+00:00"
                }
              },
              "entries": [
                {
                  "category": "DEFAULT",
                  "machine_time": "2018-10-15T15:30:11.010098+00:00",
                  "description": "passing equality",
                  "line_no": 24,
                  "label": "==",
                  "second": 1,
                  "meta_type": "assertion",
                  "passed": true,
                  "type": "Equal",
                  "utc_time": "2018-10-15T14:30:11.010094+00:00",
                  "first": 1
                }
              ],
            },
            {
              "name": "test_equality_passing2",
              "status": "failed",
              "tags": {},
              "status_override": null,
              "description": null,
              "uid": "78686a4d-7b94-4ae6-ab50-d9960a7fb714",
              "type": "TestCaseReport",
              "logs": [],
              "timer": {
                "run": {
                  "start": "2018-10-15T14:30:11.510072+00:00",
                  "end": "2018-10-15T14:30:11.632214+00:00"
                }
              },
              "entries": [
                {
                  "category": "DEFAULT",
                  "machine_time": "2018-10-15T15:30:11.510098+00:00",
                  "description": "passing equality",
                  "line_no": 24,
                  "label": "==",
                  "second": 1,
                  "meta_type": "assertion",
                  "passed": true,
                  "type": "Equal",
                  "utc_time": "2018-10-15T14:30:11.510094+00:00",
                  "first": 1
                }
              ],
            },
          ],
        },
        {
          "status": "passed",
          "category": "suite",
          "name": "BetaSuite",
          "status_override": null,
          "description": null,
          "uid": "6fc5c008-4d1a-454e-80b6-74bdc9bca49e",
          "type": "TestGroupReport",
          "logs": [],
          "tags": {
            "simple": ["client"]
          },
          "timer": {
            "run": {
              "start": "2018-10-15T14:30:11.009872+00:00",
              "end": "2018-10-15T14:30:11.158224+00:00"
            }
          },
          "entries": [
            {
              "name": "test_equality_passing",
              "status": "passed",
              "tags": {},
              "status_override": null,
              "description": null,
              "uid": "8865a23d-1823-4c8d-ab37-58d24fc8ac05",
              "type": "TestCaseReport",
              "logs": [],
              "timer": {
                "run": {
                  "start": "2018-10-15T14:30:11.010072+00:00",
                  "end": "2018-10-15T14:30:11.132214+00:00"
                }
              },
              "entries": [
                {
                  "category": "DEFAULT",
                  "machine_time": "2018-10-15T15:30:11.010098+00:00",
                  "description": "passing equality",
                  "line_no": 24,
                  "label": "==",
                  "second": 1,
                  "meta_type": "assertion",
                  "passed": true,
                  "type": "Equal",
                  "utc_time": "2018-10-15T14:30:11.010094+00:00",
                  "first": 1
                }
              ],
            },
          ],
        },
      ],
    },
    {
      "name": "Secondary",
      "status": "passed",
      "category": "multitest",
      "tags": {},
      "description": null,
      "status_override": null,
      "uid": "8c3c7e6b-48e8-40cd-86db-8c8aed2592c8",
      "type": "TestGroupReport",
      "logs": [],
      "timer": {
        "run": {
          "start": "2018-10-15T14:30:12.009705+00:00",
          "end": "2018-10-15T14:30:12.159661+00:00"
        }
      },
      "entries": [
        {
          "status": "passed",
          "category": "suite",
          "name": "GammaSuite",
          "tags": {},
          "status_override": null,
          "description": null,
          "uid": "08d4c671-d55d-49d4-96ba-dc654d12be26",
          "type": "TestGroupReport",
          "logs": [],
          "timer": {
            "run": {
              "start": "2018-10-15T14:30:12.009872+00:00",
              "end": "2018-10-15T14:30:12.158224+00:00"
            }
          },
          "entries": [
            {
              "name": "test_equality_passing",
              "status": "passed",
              "tags": {},
              "status_override": null,
              "description": null,
              "uid": "f73bd6ea-d378-437b-a5db-00d9e427f36a",
              "type": "TestCaseReport",
              "logs": [],
              "timer": {
                "run": {
                  "start": "2018-10-15T14:30:12.010072+00:00",
                  "end": "2018-10-15T14:30:12.132214+00:00"
                }
              },
              "entries": [
                {
                  "category": "DEFAULT",
                  "machine_time": "2018-10-15T15:30:12.010098+00:00",
                  "description": "passing equality",
                  "line_no": 24,
                  "label": "==",
                  "second": 1,
                  "meta_type": "assertion",
                  "passed": true,
                  "type": "Equal",
                  "utc_time": "2018-10-15T14:30:12.010094+00:00",
                  "first": 1
                }
              ],
            },
          ],
        }
      ],
    },
  ],
};

var fakeReportAssertions = {
"status": "failed", "uid": "94a616f8-4400-4ca4-b213-32664701ca8a", "tags_index": {}, "timer": {
    "run": {
        "start": "2019-02-12T17:41:42.707149+00:00",
        "end": "2019-02-12T17:41:43.534854+00:00"
    }
}, "status_override": null, "meta": {}, "entries": [{
        "status": "failed",
        "category": "multitest",
        "name": "Assertions Test",
        "tags": {},
        "description": null,
        "timer": {
            "run": {
                "start": "2019-02-12T17:41:42.795281+00:00",
                "end": "2019-02-12T17:41:43.334400+00:00"
            }
        },
        "status_override": null,
        "part": null,
        "entries": [{
                "status": "failed",
                "category": "suite",
                "name": "SampleSuite",
                "tags": {},
                "description": null,
                "timer": {
                    "run": {
                        "start": "2019-02-12T17:41:42.795390+00:00",
                        "end": "2019-02-12T17:41:43.332348+00:00"
                    }
                },
                "status_override": null,
                "part": null,
                "entries": [{
                        "status": "failed",
                        "name": "test_basic_assertions",
                        "tags": {},
                        "description": null,
                        "timer": {
                            "run": {
                                "start": "2019-02-12T17:41:42.795489+00:00",
                                "end": "2019-02-12T17:41:43.060889+00:00"
                            }
                        },
                        "suite_related": false,
                        "status_override": null,
                        "entries": [{
                                "category": "DEFAULT",
                                "machine_time": "2019-02-12T17:41:42.795536+00:00",
                                "description": null,
                                "line_no": 25,
                                "label": "==",
                                "second": "foo",
                                "meta_type": "assertion",
                                "passed": true,
                                "type": "Equal",
                                "utc_time": "2019-02-12T17:41:42.795530+00:00",
                                "first": "foo"
                            }, {
                                "category": "DEFAULT",
                                "machine_time": "2019-02-12T17:41:43.019771+00:00",
                                "description": "Description for failing equality",
                                "line_no": 28,
                                "label": "==",
                                "second": 2,
                                "meta_type": "assertion",
                                "passed": false,
                                "type": "Equal",
                                "utc_time": "2019-02-12T17:41:43.019761+00:00",
                                "first": 1
                            }, {
                                "category": "DEFAULT",
                                "machine_time": "2019-02-12T17:41:43.021937+00:00",
                                "description": null,
                                "line_no": 30,
                                "label": "!=",
                                "second": "bar",
                                "meta_type": "assertion",
                                "passed": true,
                                "type": "NotEqual",
                                "utc_time": "2019-02-12T17:41:43.021930+00:00",
                                "first": "foo"
                            }, {
                                "category": "DEFAULT",
                                "machine_time": "2019-02-12T17:41:43.023470+00:00",
                                "description": null,
                                "line_no": 31,
                                "label": ">",
                                "second": 2,
                                "meta_type": "assertion",
                                "passed": true,
                                "type": "Greater",
                                "utc_time": "2019-02-12T17:41:43.023464+00:00",
                                "first": 5
                            }, {
                                "category": "DEFAULT",
                                "machine_time": "2019-02-12T17:41:43.025466+00:00",
                                "description": null,
                                "line_no": 32,
                                "label": ">=",
                                "second": 2,
                                "meta_type": "assertion",
                                "passed": true,
                                "type": "GreaterEqual",
                                "utc_time": "2019-02-12T17:41:43.025459+00:00",
                                "first": 2
                            }, {
                                "category": "DEFAULT",
                                "machine_time": "2019-02-12T17:41:43.027089+00:00",
                                "description": null,
                                "line_no": 33,
                                "label": ">=",
                                "second": 1,
                                "meta_type": "assertion",
                                "passed": true,
                                "type": "GreaterEqual",
                                "utc_time": "2019-02-12T17:41:43.027083+00:00",
                                "first": 2
                            }, {
                                "category": "DEFAULT",
                                "machine_time": "2019-02-12T17:41:43.028544+00:00",
                                "description": null,
                                "line_no": 34,
                                "label": "<",
                                "second": 20,
                                "meta_type": "assertion",
                                "passed": true,
                                "type": "Less",
                                "utc_time": "2019-02-12T17:41:43.028537+00:00",
                                "first": 10
                            }, {
                                "category": "DEFAULT",
                                "machine_time": "2019-02-12T17:41:43.029897+00:00",
                                "description": null,
                                "line_no": 35,
                                "label": "<=",
                                "second": 10,
                                "meta_type": "assertion",
                                "passed": true,
                                "type": "LessEqual",
                                "utc_time": "2019-02-12T17:41:43.029890+00:00",
                                "first": 10
                            }, {
                                "category": "DEFAULT",
                                "machine_time": "2019-02-12T17:41:43.031373+00:00",
                                "description": null,
                                "line_no": 36,
                                "label": "<=",
                                "second": 30,
                                "meta_type": "assertion",
                                "passed": true,
                                "type": "LessEqual",
                                "utc_time": "2019-02-12T17:41:43.031367+00:00",
                                "first": 10
                            }, {
                                "category": "DEFAULT",
                                "machine_time": "2019-02-12T17:41:43.033139+00:00",
                                "description": null,
                                "line_no": 41,
                                "label": "==",
                                "second": 15,
                                "meta_type": "assertion",
                                "passed": true,
                                "type": "Equal",
                                "utc_time": "2019-02-12T17:41:43.033133+00:00",
                                "first": 15
                            }, {
                                "category": "DEFAULT",
                                "machine_time": "2019-02-12T17:41:43.034645+00:00",
                                "description": null,
                                "line_no": 42,
                                "label": "!=",
                                "second": 20,
                                "meta_type": "assertion",
                                "passed": true,
                                "type": "NotEqual",
                                "utc_time": "2019-02-12T17:41:43.034639+00:00",
                                "first": 10
                            }, {
                                "category": "DEFAULT",
                                "machine_time": "2019-02-12T17:41:43.036234+00:00",
                                "description": null,
                                "line_no": 43,
                                "label": "<",
                                "second": 3,
                                "meta_type": "assertion",
                                "passed": true,
                                "type": "Less",
                                "utc_time": "2019-02-12T17:41:43.036228+00:00",
                                "first": 2
                            }, {
                                "category": "DEFAULT",
                                "machine_time": "2019-02-12T17:41:43.037659+00:00",
                                "description": null,
                                "line_no": 44,
                                "label": ">",
                                "second": 2,
                                "meta_type": "assertion",
                                "passed": true,
                                "type": "Greater",
                                "utc_time": "2019-02-12T17:41:43.037653+00:00",
                                "first": 3
                            }, {
                                "category": "DEFAULT",
                                "machine_time": "2019-02-12T17:41:43.039108+00:00",
                                "description": null,
                                "line_no": 45,
                                "label": "<=",
                                "second": 15,
                                "meta_type": "assertion",
                                "passed": true,
                                "type": "LessEqual",
                                "utc_time": "2019-02-12T17:41:43.039101+00:00",
                                "first": 10
                            }, {
                                "category": "DEFAULT",
                                "machine_time": "2019-02-12T17:41:43.040526+00:00",
                                "description": null,
                                "line_no": 46,
                                "label": ">=",
                                "second": 10,
                                "meta_type": "assertion",
                                "passed": true,
                                "type": "GreaterEqual",
                                "utc_time": "2019-02-12T17:41:43.040520+00:00",
                                "first": 15
                            }, {
                                "category": "DEFAULT",
                                "machine_time": "2019-02-12T17:41:43.042097+00:00",
                                "description": null,
                                "abs_tol": 0.0,
                                "line_no": 50,
                                "rel_tol": 0.1,
                                "label": "~=",
                                "second": 95,
                                "meta_type": "assertion",
                                "passed": true,
                                "type": "IsClose",
                                "utc_time": "2019-02-12T17:41:43.042090+00:00",
                                "first": 100
                            }, {
                                "category": "DEFAULT",
                                "machine_time": "2019-02-12T17:41:43.043757+00:00",
                                "description": null,
                                "abs_tol": 0.0,
                                "line_no": 51,
                                "rel_tol": 0.01,
                                "label": "~=",
                                "second": 95,
                                "meta_type": "assertion",
                                "passed": false,
                                "type": "IsClose",
                                "utc_time": "2019-02-12T17:41:43.043751+00:00",
                                "first": 100
                            }, {
                                "category": "DEFAULT",
                                "machine_time": "2019-02-12T17:41:43.045339+00:00",
                                "description": null,
                                "line_no": 56,
                                "meta_type": "entry",
                                "message": "This is a log message, it will be displayed along with other assertion details.",
                                "type": "Log",
                                "utc_time": "2019-02-12T17:41:43.045333+00:00"
                            }, {
                                "category": "DEFAULT",
                                "machine_time": "2019-02-12T17:41:43.046710+00:00",
                                "description": "Boolean Truthiness check",
                                "expr": true,
                                "line_no": 61,
                                "meta_type": "assertion",
                                "passed": true,
                                "type": "IsTrue",
                                "utc_time": "2019-02-12T17:41:43.046704+00:00"
                            }, {
                                "category": "DEFAULT",
                                "machine_time": "2019-02-12T17:41:43.048126+00:00",
                                "description": "Boolean Falseness check",
                                "expr": false,
                                "line_no": 62,
                                "meta_type": "assertion",
                                "passed": true,
                                "type": "IsFalse",
                                "utc_time": "2019-02-12T17:41:43.048120+00:00"
                            }, {
                                "category": "DEFAULT",
                                "machine_time": "2019-02-12T17:41:43.049460+00:00",
                                "description": "This is an explicit failure.",
                                "line_no": 64,
                                "meta_type": "assertion",
                                "passed": false,
                                "type": "Fail",
                                "utc_time": "2019-02-12T17:41:43.049454+00:00"
                            }, {
                                "category": "DEFAULT",
                                "machine_time": "2019-02-12T17:41:43.050888+00:00",
                                "container": "foobar",
                                "description": "Passing membership",
                                "line_no": 67,
                                "member": "foo",
                                "meta_type": "assertion",
                                "passed": true,
                                "type": "Contain",
                                "utc_time": "2019-02-12T17:41:43.050882+00:00"
                            }, {
                                "category": "DEFAULT",
                                "machine_time": "2019-02-12T17:41:43.052594+00:00",
                                "container": "{'a': 1, 'b': 2}",
                                "description": "Failing membership",
                                "line_no": 71,
                                "member": 10,
                                "meta_type": "assertion",
                                "passed": true,
                                "type": "NotContain",
                                "utc_time": "2019-02-12T17:41:43.052579+00:00"
                            }, {
                                "category": "DEFAULT",
                                "machine_time": "2019-02-12T17:41:43.053943+00:00",
                                "actual": [1, 2, 3, 4, 5, 6, 7, 8],
                                "description": "Comparison of slices",
                                "data": [["slice(2, 4, None)", [2, 3], [], [3, 4], [3, 4]], ["slice(6, 8, None)", [6, 7], [], [7, 8], [7, 8]]],
                                "line_no": 79,
                                "included_indices": [],
                                "meta_type": "assertion",
                                "passed": true,
                                "expected": ["a", "b", 3, 4, "c", "d", 7, 8],
                                "type": "EqualSlices",
                                "utc_time": "2019-02-12T17:41:43.053936+00:00"
                            }, {
                                "category": "DEFAULT",
                                "machine_time": "2019-02-12T17:41:43.055991+00:00",
                                "actual": [1, 2, 3, 4, 5, 6, 7, 8],
                                "description": "Comparison of slices (exclusion)",
                                "data": [["slice(0, 2, None)", [2, 3, 4, 5, 6, 7], [4, 5, 6, 7], [3, 4, 5, 6, 7, 8], [3, 4, "c", "d", "e", "f"]], ["slice(4, 8, None)", [0, 1, 2, 3], [0, 1], [1, 2, 3, 4], ["a", "b", 3, 4]]],
                                "line_no": 91,
                                "included_indices": [2, 3],
                                "meta_type": "assertion",
                                "passed": true,
                                "expected": ["a", "b", 3, 4, "c", "d", "e", "f"],
                                "type": "EqualExcludeSlices",
                                "utc_time": "2019-02-12T17:41:43.055984+00:00"
                            }, {
                                "category": "DEFAULT",
                                "machine_time": "2019-02-12T17:41:43.057544+00:00",
                                "ignore_space_change": false,
                                "description": null,
                                "unified": false,
                                "type": "LineDiff",
                                "line_no": 98,
                                "second": ["abc\n", "xyz\n", "\n"],
                                "meta_type": "assertion",
                                "context": false,
                                "ignore_whitespaces": false,
                                "delta": [],
                                "ignore_blank_lines": true,
                                "passed": true,
                                "utc_time": "2019-02-12T17:41:43.057524+00:00",
                                "first": ["abc\n", "xyz\n"]
                            }, {
                                "category": "DEFAULT",
                                "machine_time": "2019-02-12T17:41:43.059150+00:00",
                                "ignore_space_change": true,
                                "description": null,
                                "unified": 3,
                                "type": "LineDiff",
                                "line_no": 102,
                                "second": ["1\n", "1\n", "1\n", "abc \n", "xy\t\tz\n", "2\n", "2\n", "2\n"],
                                "meta_type": "assertion",
                                "context": false,
                                "ignore_whitespaces": false,
                                "delta": [],
                                "ignore_blank_lines": false,
                                "passed": true,
                                "utc_time": "2019-02-12T17:41:43.059145+00:00",
                                "first": ["1\r\n", "1\r\n", "1\r\n", "abc\r\n", "xy z\r\n", "2\r\n", "2\r\n", "2\r\n"]
                            }
                        ],
                        "uid": "22758cc5-8a89-472b-bf67-b64dbc2c0b40",
                        "type": "TestCaseReport",
                        "logs": []
                    }, {
                        "status": "passed",
                        "name": "test_raised_exceptions",
                        "tags": {},
                        "description": null,
                        "timer": {
                            "run": {
                                "start": "2019-02-12T17:41:43.112235+00:00",
                                "end": "2019-02-12T17:41:43.122266+00:00"
                            }
                        },
                        "suite_related": false,
                        "status_override": null,
                        "entries": [{
                                "category": "DEFAULT",
                                "machine_time": "2019-02-12T17:41:43.112284+00:00",
                                "description": null,
                                "exception_match": true,
                                "pattern": null,
                                "line_no": 112,
                                "expected_exceptions": ["KeyError"],
                                "meta_type": "assertion",
                                "raised_exception": ["<type 'exceptions.KeyError'>", "'bar'"],
                                "func": null,
                                "type": "ExceptionRaised",
                                "func_match": true,
                                "passed": true,
                                "utc_time": "2019-02-12T17:41:43.112279+00:00",
                                "pattern_match": true
                            }, {
                                "category": "DEFAULT",
                                "machine_time": "2019-02-12T17:41:43.113904+00:00",
                                "description": "Exception raised with custom pattern.",
                                "exception_match": true,
                                "pattern": "foobar",
                                "line_no": 121,
                                "expected_exceptions": ["ValueError"],
                                "meta_type": "assertion",
                                "raised_exception": ["<type 'exceptions.ValueError'>", "abc foobar xyz"],
                                "func": null,
                                "type": "ExceptionRaised",
                                "func_match": true,
                                "passed": true,
                                "utc_time": "2019-02-12T17:41:43.113897+00:00",
                                "pattern_match": true
                            }, {
                                "category": "DEFAULT",
                                "machine_time": "2019-02-12T17:41:43.115702+00:00",
                                "description": "Exception raised with custom func.",
                                "exception_match": true,
                                "pattern": null,
                                "line_no": 139,
                                "expected_exceptions": ["MyException"],
                                "meta_type": "assertion",
                                "raised_exception": ["<class '__main__.MyException'>", ""],
                                "func": "<function custom_func at 0x7f1636de7f50>",
                                "type": "ExceptionRaised",
                                "func_match": true,
                                "passed": true,
                                "utc_time": "2019-02-12T17:41:43.115690+00:00",
                                "pattern_match": true
                            }, {
                                "category": "DEFAULT",
                                "machine_time": "2019-02-12T17:41:43.117589+00:00",
                                "description": null,
                                "exception_match": false,
                                "pattern": null,
                                "line_no": 146,
                                "expected_exceptions": ["TypeError"],
                                "meta_type": "assertion",
                                "raised_exception": ["<type 'exceptions.KeyError'>", "'bar'"],
                                "func": null,
                                "type": "ExceptionNotRaised",
                                "func_match": true,
                                "passed": true,
                                "utc_time": "2019-02-12T17:41:43.117579+00:00",
                                "pattern_match": true
                            }, {
                                "category": "DEFAULT",
                                "machine_time": "2019-02-12T17:41:43.119128+00:00",
                                "description": "Exception not raised with custom pattern.",
                                "exception_match": true,
                                "pattern": "foobar",
                                "line_no": 157,
                                "expected_exceptions": ["ValueError"],
                                "meta_type": "assertion",
                                "raised_exception": ["<type 'exceptions.ValueError'>", "abc"],
                                "func": null,
                                "type": "ExceptionNotRaised",
                                "func_match": true,
                                "passed": true,
                                "utc_time": "2019-02-12T17:41:43.119120+00:00",
                                "pattern_match": null
                            }, {
                                "category": "DEFAULT",
                                "machine_time": "2019-02-12T17:41:43.120596+00:00",
                                "description": "Exception not raised with custom func.",
                                "exception_match": true,
                                "pattern": null,
                                "line_no": 165,
                                "expected_exceptions": ["MyException"],
                                "meta_type": "assertion",
                                "raised_exception": ["<class '__main__.MyException'>", ""],
                                "func": "<function custom_func at 0x7f1636de7f50>",
                                "type": "ExceptionNotRaised",
                                "func_match": false,
                                "passed": true,
                                "utc_time": "2019-02-12T17:41:43.120588+00:00",
                                "pattern_match": true
                            }
                        ],
                        "uid": "ddb9ea4b-1d95-4948-b427-9abafd315b8d",
                        "type": "TestCaseReport",
                        "logs": []
                    }, {
                        "status": "failed",
                        "name": "test_assertion_group",
                        "tags": {},
                        "description": null,
                        "timer": {
                            "run": {
                                "start": "2019-02-12T17:41:43.130541+00:00",
                                "end": "2019-02-12T17:41:43.138126+00:00"
                            }
                        },
                        "suite_related": false,
                        "status_override": null,
                        "entries": [{
                                "category": "DEFAULT",
                                "machine_time": "2019-02-12T17:41:43.130589+00:00",
                                "description": "Equality assertion outside the group",
                                "line_no": 173,
                                "label": "==",
                                "second": 1,
                                "meta_type": "assertion",
                                "passed": true,
                                "type": "Equal",
                                "utc_time": "2019-02-12T17:41:43.130585+00:00",
                                "first": 1
                            }, {
                                "meta_type": "assertion",
                                "type": "Group",
                                "description": "Custom group description",
                                "passed": false,
                                "entries": [{
                                        "category": "DEFAULT",
                                        "machine_time": "2019-02-12T17:41:43.132415+00:00",
                                        "description": "Assertion within a group",
                                        "line_no": 176,
                                        "label": "!=",
                                        "second": 3,
                                        "meta_type": "assertion",
                                        "passed": true,
                                        "type": "NotEqual",
                                        "utc_time": "2019-02-12T17:41:43.132399+00:00",
                                        "first": 2
                                    }, {
                                        "category": "DEFAULT",
                                        "machine_time": "2019-02-12T17:41:43.133860+00:00",
                                        "description": null,
                                        "line_no": 177,
                                        "label": ">",
                                        "second": 3,
                                        "meta_type": "assertion",
                                        "passed": true,
                                        "type": "Greater",
                                        "utc_time": "2019-02-12T17:41:43.133854+00:00",
                                        "first": 5
                                    }, {
                                        "meta_type": "assertion",
                                        "type": "Group",
                                        "description": "This is a sub group",
                                        "passed": false,
                                        "entries": [{
                                                "category": "DEFAULT",
                                                "machine_time": "2019-02-12T17:41:43.135357+00:00",
                                                "description": "Assertion within sub group",
                                                "line_no": 181,
                                                "label": "<",
                                                "second": 3,
                                                "meta_type": "assertion",
                                                "passed": false,
                                                "type": "Less",
                                                "utc_time": "2019-02-12T17:41:43.135351+00:00",
                                                "first": 6
                                            }
                                        ]
                                    }
                                ]
                            }, {
                                "category": "DEFAULT",
                                "machine_time": "2019-02-12T17:41:43.136700+00:00",
                                "description": "Final assertion outside all groups",
                                "line_no": 184,
                                "label": "==",
                                "second": "foo",
                                "meta_type": "assertion",
                                "passed": true,
                                "type": "Equal",
                                "utc_time": "2019-02-12T17:41:43.136694+00:00",
                                "first": "foo"
                            }
                        ],
                        "uid": "38ba8dc7-52dd-4005-ba8d-05bbad231a49",
                        "type": "TestCaseReport",
                        "logs": []
                    }, {
                        "status": "failed",
                        "name": "test_regex_namespace",
                        "tags": {},
                        "description": null,
                        "timer": {
                            "run": {
                                "start": "2019-02-12T17:41:43.145240+00:00",
                                "end": "2019-02-12T17:41:43.162524+00:00"
                            }
                        },
                        "suite_related": false,
                        "status_override": null,
                        "entries": [{
                                "category": "DEFAULT",
                                "machine_time": "2019-02-12T17:41:43.145337+00:00",
                                "description": "string pattern match",
                                "pattern": "foo",
                                "line_no": 196,
                                "meta_type": "assertion",
                                "passed": true,
                                "match_indexes": [[0, 3]],
                                "type": "RegexMatch",
                                "utc_time": "2019-02-12T17:41:43.145332+00:00",
                                "string": "foobar"
                            }, {
                                "category": "DEFAULT",
                                "machine_time": "2019-02-12T17:41:43.146933+00:00",
                                "description": "SRE match",
                                "pattern": "foo",
                                "line_no": 201,
                                "meta_type": "assertion",
                                "passed": true,
                                "match_indexes": [[0, 3]],
                                "type": "RegexMatch",
                                "utc_time": "2019-02-12T17:41:43.146927+00:00",
                                "string": "foobar"
                            }, {
                                "category": "DEFAULT",
                                "machine_time": "2019-02-12T17:41:43.148410+00:00",
                                "description": null,
                                "pattern": "first line.*second",
                                "line_no": 212,
                                "meta_type": "assertion",
                                "passed": true,
                                "match_indexes": [[0, 17]],
                                "type": "RegexMatch",
                                "utc_time": "2019-02-12T17:41:43.148404+00:00",
                                "string": "first line\nsecond line\nthird line"
                            }, {
                                "category": "DEFAULT",
                                "machine_time": "2019-02-12T17:41:43.150042+00:00",
                                "description": null,
                                "pattern": "baz",
                                "line_no": 217,
                                "meta_type": "assertion",
                                "passed": true,
                                "match_indexes": [],
                                "type": "RegexMatchNotExists",
                                "utc_time": "2019-02-12T17:41:43.150037+00:00",
                                "string": "foobar"
                            }, {
                                "category": "DEFAULT",
                                "machine_time": "2019-02-12T17:41:43.151596+00:00",
                                "description": null,
                                "pattern": "foobar",
                                "line_no": 222,
                                "meta_type": "assertion",
                                "passed": true,
                                "match_indexes": [],
                                "type": "RegexMatchNotExists",
                                "utc_time": "2019-02-12T17:41:43.151590+00:00",
                                "string": "first line\nsecond line\nthird line"
                            }, {
                                "category": "DEFAULT",
                                "machine_time": "2019-02-12T17:41:43.153301+00:00",
                                "description": null,
                                "pattern": "second",
                                "line_no": 225,
                                "meta_type": "assertion",
                                "passed": true,
                                "match_indexes": [[11, 17]],
                                "type": "RegexSearch",
                                "utc_time": "2019-02-12T17:41:43.153294+00:00",
                                "string": "first line\nsecond line\nthird line"
                            }, {
                                "category": "DEFAULT",
                                "machine_time": "2019-02-12T17:41:43.154688+00:00",
                                "description": "Passing search empty",
                                "pattern": "foobar",
                                "line_no": 230,
                                "meta_type": "assertion",
                                "passed": true,
                                "match_indexes": [],
                                "type": "RegexSearchNotExists",
                                "utc_time": "2019-02-12T17:41:43.154681+00:00",
                                "string": "first line\nsecond line\nthird line"
                            }, {
                                "category": "DEFAULT",
                                "machine_time": "2019-02-12T17:41:43.155980+00:00",
                                "description": "Failing search_empty",
                                "pattern": "second",
                                "line_no": 233,
                                "meta_type": "assertion",
                                "passed": false,
                                "match_indexes": [[11, 17]],
                                "type": "RegexSearchNotExists",
                                "utc_time": "2019-02-12T17:41:43.155974+00:00",
                                "string": "first line\nsecond line\nthird line"
                            }, {
                                "category": "DEFAULT",
                                "machine_time": "2019-02-12T17:41:43.157637+00:00",
                                "description": null,
                                "string": "foo foo foo bar bar foo bar",
                                "pattern": "foo",
                                "line_no": 243,
                                "condition_match": true,
                                "meta_type": "assertion",
                                "condition": "<lambda>",
                                "passed": true,
                                "type": "RegexFindIter",
                                "utc_time": "2019-02-12T17:41:43.157630+00:00",
                                "match_indexes": [[0, 3], [4, 7], [8, 11], [20, 23]]
                            }, {
                                "category": "DEFAULT",
                                "machine_time": "2019-02-12T17:41:43.159271+00:00",
                                "description": null,
                                "string": "foo foo foo bar bar foo bar",
                                "pattern": "foo",
                                "line_no": 250,
                                "condition_match": true,
                                "meta_type": "assertion",
                                "condition": "(VAL > 2 and VAL < 5)",
                                "passed": true,
                                "type": "RegexFindIter",
                                "utc_time": "2019-02-12T17:41:43.159265+00:00",
                                "match_indexes": [[0, 3], [4, 7], [8, 11], [20, 23]]
                            }, {
                                "category": "DEFAULT",
                                "machine_time": "2019-02-12T17:41:43.160987+00:00",
                                "description": null,
                                "string": "first line\nsecond line\nthird line",
                                "pattern": "\\w+ line$",
                                "line_no": 257,
                                "meta_type": "assertion",
                                "passed": true,
                                "type": "RegexMatchLine",
                                "utc_time": "2019-02-12T17:41:43.160981+00:00",
                                "match_indexes": [[0, 0, 10], [1, 0, 11], [2, 0, 10]]
                            }
                        ],
                        "uid": "bbc6f5aa-2f4d-4784-be1f-419aec688ba3",
                        "type": "TestCaseReport",
                        "logs": []
                    }, {
                        "status": "failed",
                        "name": "test_table_namespace",
                        "tags": {},
                        "description": null,
                        "timer": {
                            "run": {
                                "start": "2019-02-12T17:41:43.176339+00:00",
                                "end": "2019-02-12T17:41:43.266173+00:00"
                            }
                        },
                        "suite_related": false,
                        "status_override": null,
                        "entries": [{
                                "category": "DEFAULT",
                                "machine_time": "2019-02-12T17:41:43.176922+00:00",
                                "description": "Table Match: list of list vs list of list",
                                "exclude_columns": null,
                                "report_fails_only": false,
                                "fail_limit": 0,
                                "line_no": 284,
                                "data": [[0, ["Bob", 32], {}, {}, {}
                                    ], [1, ["Susan", 24], {}, {}, {}
                                    ], [2, ["Rick", 67], {}, {}, {}
                                    ]],
                                "strict": false,
                                "meta_type": "assertion",
                                "columns": ["name", "age"],
                                "passed": true,
                                "include_columns": null,
                                "message": null,
                                "type": "TableMatch",
                                "utc_time": "2019-02-12T17:41:43.176916+00:00"
                            }, {
                                "category": "DEFAULT",
                                "machine_time": "2019-02-12T17:41:43.179172+00:00",
                                "description": "Table Match: list of dict vs list of dict",
                                "exclude_columns": null,
                                "report_fails_only": false,
                                "fail_limit": 0,
                                "line_no": 289,
                                "data": [[0, [32, "Bob"], {}, {}, {}
                                    ], [1, [24, "Susan"], {}, {}, {}
                                    ], [2, [67, "Rick"], {}, {}, {}
                                    ]],
                                "strict": false,
                                "meta_type": "assertion",
                                "columns": ["age", "name"],
                                "passed": true,
                                "include_columns": null,
                                "message": null,
                                "type": "TableMatch",
                                "utc_time": "2019-02-12T17:41:43.179166+00:00"
                            }, {
                                "category": "DEFAULT",
                                "machine_time": "2019-02-12T17:41:43.181633+00:00",
                                "description": "Table Match: list of dict vs list of list",
                                "exclude_columns": null,
                                "report_fails_only": false,
                                "fail_limit": 0,
                                "line_no": 294,
                                "data": [[0, [32, "Bob"], {}, {}, {}
                                    ], [1, [24, "Susan"], {}, {}, {}
                                    ], [2, [67, "Rick"], {}, {}, {}
                                    ]],
                                "strict": false,
                                "meta_type": "assertion",
                                "columns": ["age", "name"],
                                "passed": true,
                                "include_columns": null,
                                "message": null,
                                "type": "TableMatch",
                                "utc_time": "2019-02-12T17:41:43.181627+00:00"
                            }, {
                                "category": "DEFAULT",
                                "machine_time": "2019-02-12T17:41:43.183720+00:00",
                                "description": "Table Diff: list of list vs list of list",
                                "exclude_columns": null,
                                "report_fails_only": true,
                                "fail_limit": 0,
                                "line_no": 299,
                                "data": [],
                                "strict": false,
                                "meta_type": "assertion",
                                "columns": ["name", "age"],
                                "passed": true,
                                "include_columns": null,
                                "message": null,
                                "type": "TableDiff",
                                "utc_time": "2019-02-12T17:41:43.183714+00:00"
                            }, {
                                "category": "DEFAULT",
                                "machine_time": "2019-02-12T17:41:43.185375+00:00",
                                "description": "Table Diff: list of dict vs list of dict",
                                "exclude_columns": null,
                                "report_fails_only": true,
                                "fail_limit": 0,
                                "line_no": 304,
                                "data": [],
                                "strict": false,
                                "meta_type": "assertion",
                                "columns": ["age", "name"],
                                "passed": true,
                                "include_columns": null,
                                "message": null,
                                "type": "TableDiff",
                                "utc_time": "2019-02-12T17:41:43.185368+00:00"
                            }, {
                                "category": "DEFAULT",
                                "machine_time": "2019-02-12T17:41:43.187247+00:00",
                                "description": "Table Diff: list of dict vs list of list",
                                "exclude_columns": null,
                                "report_fails_only": true,
                                "fail_limit": 0,
                                "line_no": 309,
                                "data": [],
                                "strict": false,
                                "meta_type": "assertion",
                                "columns": ["age", "name"],
                                "passed": true,
                                "include_columns": null,
                                "message": null,
                                "type": "TableDiff",
                                "utc_time": "2019-02-12T17:41:43.187239+00:00"
                            }, {
                                "category": "DEFAULT",
                                "machine_time": "2019-02-12T17:41:43.189243+00:00",
                                "description": "Table Match: simple comparators",
                                "exclude_columns": null,
                                "report_fails_only": false,
                                "fail_limit": 0,
                                "line_no": 338,
                                "data": [[0, ["Bob", 32], {}, {}, {
                                            "age": "<lambda>",
                                            "name": "REGEX(\\w{3})"
                                        }
                                    ], [1, ["Susan", 24], {}, {}, {}
                                    ], [2, ["Rick", 67], {
                                            "name": "<lambda>"
                                        }, {}, {}
                                    ]],
                                "strict": false,
                                "meta_type": "assertion",
                                "columns": ["name", "age"],
                                "passed": false,
                                "include_columns": null,
                                "message": null,
                                "type": "TableMatch",
                                "utc_time": "2019-02-12T17:41:43.189235+00:00"
                            }, {
                                "category": "DEFAULT",
                                "machine_time": "2019-02-12T17:41:43.191430+00:00",
                                "description": "Table Diff: simple comparators",
                                "exclude_columns": null,
                                "report_fails_only": true,
                                "fail_limit": 0,
                                "line_no": 343,
                                "data": [[2, ["Rick", 67], {
                                            "name": "<lambda>"
                                        }, {}, {}
                                    ]],
                                "strict": false,
                                "meta_type": "assertion",
                                "columns": ["name", "age"],
                                "passed": false,
                                "include_columns": null,
                                "message": null,
                                "type": "TableDiff",
                                "utc_time": "2019-02-12T17:41:43.191421+00:00"
                            }, {
                                "category": "DEFAULT",
                                "machine_time": "2019-02-12T17:41:43.194193+00:00",
                                "description": "Table Match: readable comparators",
                                "exclude_columns": null,
                                "report_fails_only": false,
                                "fail_limit": 0,
                                "line_no": 361,
                                "data": [[0, ["Bob", 32], {}, {}, {
                                            "age": "(VAL > 30 and VAL < 40)",
                                            "name": "REGEX(\\w{3})"
                                        }
                                    ], [1, ["Susan", 24], {}, {}, {}
                                    ], [2, ["Rick", 67], {
                                            "name": "VAL in ['David', 'Helen', 'Pablo']"
                                        }, {}, {}
                                    ]],
                                "strict": false,
                                "meta_type": "assertion",
                                "columns": ["name", "age"],
                                "passed": false,
                                "include_columns": null,
                                "message": null,
                                "type": "TableMatch",
                                "utc_time": "2019-02-12T17:41:43.194183+00:00"
                            }, {
                                "category": "DEFAULT",
                                "machine_time": "2019-02-12T17:41:43.196663+00:00",
                                "description": "Table Diff: readable comparators",
                                "exclude_columns": null,
                                "report_fails_only": true,
                                "fail_limit": 0,
                                "line_no": 366,
                                "data": [[2, ["Rick", 67], {
                                            "name": "VAL in ['David', 'Helen', 'Pablo']"
                                        }, {}, {}
                                    ]],
                                "strict": false,
                                "meta_type": "assertion",
                                "columns": ["name", "age"],
                                "passed": false,
                                "include_columns": null,
                                "message": null,
                                "type": "TableDiff",
                                "utc_time": "2019-02-12T17:41:43.196657+00:00"
                            }, {
                                "category": "DEFAULT",
                                "machine_time": "2019-02-12T17:41:43.198817+00:00",
                                "description": "Table Match: Trimmed columns",
                                "exclude_columns": null,
                                "report_fails_only": false,
                                "fail_limit": 0,
                                "line_no": 383,
                                "data": [[0, [0, 0], {}, {}, {}
                                    ], [1, [2, 1], {}, {}, {}
                                    ], [2, [4, 2], {}, {}, {}
                                    ], [3, [6, 3], {}, {}, {}
                                    ], [4, [8, 4], {}, {}, {}
                                    ], [5, [10, 5], {}, {}, {}
                                    ], [6, [12, 6], {}, {}, {}
                                    ], [7, [14, 7], {}, {}, {}
                                    ], [8, [16, 8], {}, {}, {}
                                    ], [9, [18, 9], {}, {}, {}
                                    ]],
                                "strict": false,
                                "meta_type": "assertion",
                                "columns": ["column_2", "column_1"],
                                "passed": true,
                                "include_columns": ["column_1", "column_2"],
                                "message": null,
                                "type": "TableMatch",
                                "utc_time": "2019-02-12T17:41:43.198811+00:00"
                            }, {
                                "category": "DEFAULT",
                                "machine_time": "2019-02-12T17:41:43.202946+00:00",
                                "description": "Table Diff: Trimmed columns",
                                "exclude_columns": null,
                                "report_fails_only": true,
                                "fail_limit": 0,
                                "line_no": 391,
                                "data": [],
                                "strict": false,
                                "meta_type": "assertion",
                                "columns": ["column_2", "column_1"],
                                "passed": true,
                                "include_columns": ["column_1", "column_2"],
                                "message": null,
                                "type": "TableDiff",
                                "utc_time": "2019-02-12T17:41:43.202939+00:00"
                            }, {
                                "category": "DEFAULT",
                                "machine_time": "2019-02-12T17:41:43.207724+00:00",
                                "description": "Table Match: Trimmed rows",
                                "exclude_columns": null,
                                "report_fails_only": false,
                                "fail_limit": 2,
                                "line_no": 428,
                                "data": [[0, [0, 4473], {}, {}, {}
                                    ], [1, [10, 3158], {}, {}, {}
                                    ], [2, [20, 1768], {}, {}, {}
                                    ], [3, [30, 4409], {}, {}, {}
                                    ], [4, [40, 3683], {}, {}, {}
                                    ], [5, [25, 1111], {
                                            "amount": 35
                                        }, {}, {}
                                    ], [6, [20, 2222], {
                                            "product_id": 1234
                                        }, {}, {}
                                    ]],
                                "strict": false,
                                "meta_type": "assertion",
                                "columns": ["amount", "product_id"],
                                "passed": false,
                                "include_columns": null,
                                "message": null,
                                "type": "TableMatch",
                                "utc_time": "2019-02-12T17:41:43.207717+00:00"
                            }, {
                                "category": "DEFAULT",
                                "machine_time": "2019-02-12T17:41:43.212960+00:00",
                                "description": "Table Diff: Trimmed rows",
                                "exclude_columns": null,
                                "report_fails_only": true,
                                "fail_limit": 2,
                                "line_no": 437,
                                "data": [[5, [25, 1111], {
                                            "amount": 35
                                        }, {}, {}
                                    ], [6, [20, 2222], {
                                            "product_id": 1234
                                        }, {}, {}
                                    ]],
                                "strict": false,
                                "meta_type": "assertion",
                                "columns": ["amount", "product_id"],
                                "passed": false,
                                "include_columns": null,
                                "message": null,
                                "type": "TableDiff",
                                "utc_time": "2019-02-12T17:41:43.212949+00:00"
                            }, {
                                "category": "DEFAULT",
                                "machine_time": "2019-02-12T17:41:43.215324+00:00",
                                "description": null,
                                "column": "symbol",
                                "type": "ColumnContain",
                                "line_no": 454,
                                "report_fails_only": false,
                                "meta_type": "assertion",
                                "limit": null,
                                "passed": false,
                                "values": ["AAPL", "AMZN"],
                                "data": [[0, "AAPL", true], [1, "GOOG", false], [2, "FB", false], [3, "AMZN", true], [4, "MSFT", false]],
                                "utc_time": "2019-02-12T17:41:43.215318+00:00"
                            }, {
                                "category": "DEFAULT",
                                "machine_time": "2019-02-12T17:41:43.236233+00:00",
                                "description": null,
                                "column": "symbol",
                                "type": "ColumnContain",
                                "line_no": 467,
                                "report_fails_only": true,
                                "meta_type": "assertion",
                                "limit": 20,
                                "passed": false,
                                "values": ["AAPL", "AMZN"],
                                "data": [[1, "GOOG", false], [2, "FB", false], [4, "MSFT", false], [6, "GOOG", false], [7, "FB", false], [9, "MSFT", false], [11, "GOOG", false], [12, "FB", false], [14, "MSFT", false], [16, "GOOG", false], [17, "FB", false], [19, "MSFT", false], [21, "GOOG", false], [22, "FB", false], [24, "MSFT", false], [26, "GOOG", false], [27, "FB", false], [29, "MSFT", false], [31, "GOOG", false], [32, "FB", false]],
                                "utc_time": "2019-02-12T17:41:43.236220+00:00"
                            }, {
                                "category": "DEFAULT",
                                "machine_time": "2019-02-12T17:41:43.241786+00:00",
                                "description": "Table Log: list of dicts",
                                "line_no": 472,
                                "display_index": false,
                                "meta_type": "entry",
                                "columns": ["age", "name"],
                                "indices": [0, 1, 2],
                                "table": [{
                                        "age": 32,
                                        "name": "Bob"
                                    }, {
                                        "age": 24,
                                        "name": "Susan"
                                    }, {
                                        "age": 67,
                                        "name": "Rick"
                                    }
                                ],
                                "type": "TableLog",
                                "utc_time": "2019-02-12T17:41:43.241777+00:00"
                            }, {
                                "category": "DEFAULT",
                                "machine_time": "2019-02-12T17:41:43.243735+00:00",
                                "description": "Table Log: list of lists",
                                "line_no": 473,
                                "display_index": false,
                                "meta_type": "entry",
                                "columns": ["name", "age"],
                                "indices": [0, 1, 2],
                                "table": [{
                                        "age": 32,
                                        "name": "Bob"
                                    }, {
                                        "age": 24,
                                        "name": "Susan"
                                    }, {
                                        "age": 67,
                                        "name": "Rick"
                                    }
                                ],
                                "type": "TableLog",
                                "utc_time": "2019-02-12T17:41:43.243729+00:00"
                            }, {
                                "category": "DEFAULT",
                                "machine_time": "2019-02-12T17:41:43.246144+00:00",
                                "description": "Table Log: many rows",
                                "line_no": 479,
                                "display_index": false,
                                "meta_type": "entry",
                                "columns": ["symbol", "amount"],
                                "indices": [0, 1, 2, 3, 4, 5, 6, 7, 8, 9, 10, 11, 12, 13, 14, 15, 16, 17, 18, 19],
                                "table": [{
                                        "symbol": "AAPL",
                                        "amount": 12
                                    }, {
                                        "symbol": "GOOG",
                                        "amount": 21
                                    }, {
                                        "symbol": "FB",
                                        "amount": 32
                                    }, {
                                        "symbol": "AMZN",
                                        "amount": 5
                                    }, {
                                        "symbol": "MSFT",
                                        "amount": 42
                                    }, {
                                        "symbol": "AAPL",
                                        "amount": 12
                                    }, {
                                        "symbol": "GOOG",
                                        "amount": 21
                                    }, {
                                        "symbol": "FB",
                                        "amount": 32
                                    }, {
                                        "symbol": "AMZN",
                                        "amount": 5
                                    }, {
                                        "symbol": "MSFT",
                                        "amount": 42
                                    }, {
                                        "symbol": "AAPL",
                                        "amount": 12
                                    }, {
                                        "symbol": "GOOG",
                                        "amount": 21
                                    }, {
                                        "symbol": "FB",
                                        "amount": 32
                                    }, {
                                        "symbol": "AMZN",
                                        "amount": 5
                                    }, {
                                        "symbol": "MSFT",
                                        "amount": 42
                                    }, {
                                        "symbol": "AAPL",
                                        "amount": 12
                                    }, {
                                        "symbol": "GOOG",
                                        "amount": 21
                                    }, {
                                        "symbol": "FB",
                                        "amount": 32
                                    }, {
                                        "symbol": "AMZN",
                                        "amount": 5
                                    }, {
                                        "symbol": "MSFT",
                                        "amount": 42
                                    }
                                ],
                                "type": "TableLog",
                                "utc_time": "2019-02-12T17:41:43.246138+00:00"
                            }, {
                                "category": "DEFAULT",
                                "machine_time": "2019-02-12T17:41:43.252173+00:00",
                                "description": "Table Log: many columns",
                                "line_no": 490,
                                "display_index": false,
                                "meta_type": "entry",
                                "columns": ["col_0", "col_1", "col_2", "col_3", "col_4", "col_5", "col_6", "col_7", "col_8", "col_9", "col_10", "col_11", "col_12", "col_13", "col_14", "col_15", "col_16", "col_17", "col_18", "col_19"],
                                "indices": [0, 1, 2, 3, 4, 5, 6, 7, 8, 9],
                                "table": [{
                                        "col_18": "row 0 col 18",
                                        "col_19": "row 0 col 19",
                                        "col_14": "row 0 col 14",
                                        "col_15": "row 0 col 15",
                                        "col_16": "row 0 col 16",
                                        "col_17": "row 0 col 17",
                                        "col_10": "row 0 col 10",
                                        "col_11": "row 0 col 11",
                                        "col_12": "row 0 col 12",
                                        "col_13": "row 0 col 13",
                                        "col_8": "row 0 col 8",
                                        "col_9": "row 0 col 9",
                                        "col_2": "row 0 col 2",
                                        "col_3": "row 0 col 3",
                                        "col_0": "row 0 col 0",
                                        "col_1": "row 0 col 1",
                                        "col_6": "row 0 col 6",
                                        "col_7": "row 0 col 7",
                                        "col_4": "row 0 col 4",
                                        "col_5": "row 0 col 5"
                                    }, {
                                        "col_18": "row 1 col 18",
                                        "col_19": "row 1 col 19",
                                        "col_14": "row 1 col 14",
                                        "col_15": "row 1 col 15",
                                        "col_16": "row 1 col 16",
                                        "col_17": "row 1 col 17",
                                        "col_10": "row 1 col 10",
                                        "col_11": "row 1 col 11",
                                        "col_12": "row 1 col 12",
                                        "col_13": "row 1 col 13",
                                        "col_8": "row 1 col 8",
                                        "col_9": "row 1 col 9",
                                        "col_2": "row 1 col 2",
                                        "col_3": "row 1 col 3",
                                        "col_0": "row 1 col 0",
                                        "col_1": "row 1 col 1",
                                        "col_6": "row 1 col 6",
                                        "col_7": "row 1 col 7",
                                        "col_4": "row 1 col 4",
                                        "col_5": "row 1 col 5"
                                    }, {
                                        "col_18": "row 2 col 18",
                                        "col_19": "row 2 col 19",
                                        "col_14": "row 2 col 14",
                                        "col_15": "row 2 col 15",
                                        "col_16": "row 2 col 16",
                                        "col_17": "row 2 col 17",
                                        "col_10": "row 2 col 10",
                                        "col_11": "row 2 col 11",
                                        "col_12": "row 2 col 12",
                                        "col_13": "row 2 col 13",
                                        "col_8": "row 2 col 8",
                                        "col_9": "row 2 col 9",
                                        "col_2": "row 2 col 2",
                                        "col_3": "row 2 col 3",
                                        "col_0": "row 2 col 0",
                                        "col_1": "row 2 col 1",
                                        "col_6": "row 2 col 6",
                                        "col_7": "row 2 col 7",
                                        "col_4": "row 2 col 4",
                                        "col_5": "row 2 col 5"
                                    }, {
                                        "col_18": "row 3 col 18",
                                        "col_19": "row 3 col 19",
                                        "col_14": "row 3 col 14",
                                        "col_15": "row 3 col 15",
                                        "col_16": "row 3 col 16",
                                        "col_17": "row 3 col 17",
                                        "col_10": "row 3 col 10",
                                        "col_11": "row 3 col 11",
                                        "col_12": "row 3 col 12",
                                        "col_13": "row 3 col 13",
                                        "col_8": "row 3 col 8",
                                        "col_9": "row 3 col 9",
                                        "col_2": "row 3 col 2",
                                        "col_3": "row 3 col 3",
                                        "col_0": "row 3 col 0",
                                        "col_1": "row 3 col 1",
                                        "col_6": "row 3 col 6",
                                        "col_7": "row 3 col 7",
                                        "col_4": "row 3 col 4",
                                        "col_5": "row 3 col 5"
                                    }, {
                                        "col_18": "row 4 col 18",
                                        "col_19": "row 4 col 19",
                                        "col_14": "row 4 col 14",
                                        "col_15": "row 4 col 15",
                                        "col_16": "row 4 col 16",
                                        "col_17": "row 4 col 17",
                                        "col_10": "row 4 col 10",
                                        "col_11": "row 4 col 11",
                                        "col_12": "row 4 col 12",
                                        "col_13": "row 4 col 13",
                                        "col_8": "row 4 col 8",
                                        "col_9": "row 4 col 9",
                                        "col_2": "row 4 col 2",
                                        "col_3": "row 4 col 3",
                                        "col_0": "row 4 col 0",
                                        "col_1": "row 4 col 1",
                                        "col_6": "row 4 col 6",
                                        "col_7": "row 4 col 7",
                                        "col_4": "row 4 col 4",
                                        "col_5": "row 4 col 5"
                                    }, {
                                        "col_18": "row 5 col 18",
                                        "col_19": "row 5 col 19",
                                        "col_14": "row 5 col 14",
                                        "col_15": "row 5 col 15",
                                        "col_16": "row 5 col 16",
                                        "col_17": "row 5 col 17",
                                        "col_10": "row 5 col 10",
                                        "col_11": "row 5 col 11",
                                        "col_12": "row 5 col 12",
                                        "col_13": "row 5 col 13",
                                        "col_8": "row 5 col 8",
                                        "col_9": "row 5 col 9",
                                        "col_2": "row 5 col 2",
                                        "col_3": "row 5 col 3",
                                        "col_0": "row 5 col 0",
                                        "col_1": "row 5 col 1",
                                        "col_6": "row 5 col 6",
                                        "col_7": "row 5 col 7",
                                        "col_4": "row 5 col 4",
                                        "col_5": "row 5 col 5"
                                    }, {
                                        "col_18": "row 6 col 18",
                                        "col_19": "row 6 col 19",
                                        "col_14": "row 6 col 14",
                                        "col_15": "row 6 col 15",
                                        "col_16": "row 6 col 16",
                                        "col_17": "row 6 col 17",
                                        "col_10": "row 6 col 10",
                                        "col_11": "row 6 col 11",
                                        "col_12": "row 6 col 12",
                                        "col_13": "row 6 col 13",
                                        "col_8": "row 6 col 8",
                                        "col_9": "row 6 col 9",
                                        "col_2": "row 6 col 2",
                                        "col_3": "row 6 col 3",
                                        "col_0": "row 6 col 0",
                                        "col_1": "row 6 col 1",
                                        "col_6": "row 6 col 6",
                                        "col_7": "row 6 col 7",
                                        "col_4": "row 6 col 4",
                                        "col_5": "row 6 col 5"
                                    }, {
                                        "col_18": "row 7 col 18",
                                        "col_19": "row 7 col 19",
                                        "col_14": "row 7 col 14",
                                        "col_15": "row 7 col 15",
                                        "col_16": "row 7 col 16",
                                        "col_17": "row 7 col 17",
                                        "col_10": "row 7 col 10",
                                        "col_11": "row 7 col 11",
                                        "col_12": "row 7 col 12",
                                        "col_13": "row 7 col 13",
                                        "col_8": "row 7 col 8",
                                        "col_9": "row 7 col 9",
                                        "col_2": "row 7 col 2",
                                        "col_3": "row 7 col 3",
                                        "col_0": "row 7 col 0",
                                        "col_1": "row 7 col 1",
                                        "col_6": "row 7 col 6",
                                        "col_7": "row 7 col 7",
                                        "col_4": "row 7 col 4",
                                        "col_5": "row 7 col 5"
                                    }, {
                                        "col_18": "row 8 col 18",
                                        "col_19": "row 8 col 19",
                                        "col_14": "row 8 col 14",
                                        "col_15": "row 8 col 15",
                                        "col_16": "row 8 col 16",
                                        "col_17": "row 8 col 17",
                                        "col_10": "row 8 col 10",
                                        "col_11": "row 8 col 11",
                                        "col_12": "row 8 col 12",
                                        "col_13": "row 8 col 13",
                                        "col_8": "row 8 col 8",
                                        "col_9": "row 8 col 9",
                                        "col_2": "row 8 col 2",
                                        "col_3": "row 8 col 3",
                                        "col_0": "row 8 col 0",
                                        "col_1": "row 8 col 1",
                                        "col_6": "row 8 col 6",
                                        "col_7": "row 8 col 7",
                                        "col_4": "row 8 col 4",
                                        "col_5": "row 8 col 5"
                                    }, {
                                        "col_18": "row 9 col 18",
                                        "col_19": "row 9 col 19",
                                        "col_14": "row 9 col 14",
                                        "col_15": "row 9 col 15",
                                        "col_16": "row 9 col 16",
                                        "col_17": "row 9 col 17",
                                        "col_10": "row 9 col 10",
                                        "col_11": "row 9 col 11",
                                        "col_12": "row 9 col 12",
                                        "col_13": "row 9 col 13",
                                        "col_8": "row 9 col 8",
                                        "col_9": "row 9 col 9",
                                        "col_2": "row 9 col 2",
                                        "col_3": "row 9 col 3",
                                        "col_0": "row 9 col 0",
                                        "col_1": "row 9 col 1",
                                        "col_6": "row 9 col 6",
                                        "col_7": "row 9 col 7",
                                        "col_4": "row 9 col 4",
                                        "col_5": "row 9 col 5"
                                    }
                                ],
                                "type": "TableLog",
                                "utc_time": "2019-02-12T17:41:43.252162+00:00"
                            }, {
                                "category": "DEFAULT",
                                "machine_time": "2019-02-12T17:41:43.262985+00:00",
                                "description": "Table Log: long cells",
                                "line_no": 504,
                                "display_index": false,
                                "meta_type": "entry",
                                "columns": ["Name", "Age", "Address"],
                                "indices": [0, 1, 2, 3, 4, 5],
                                "table": [{
                                        "Age": "33",
                                        "Name": "Bob Stevens",
                                        "Address": "89 Trinsdale Avenue, LONDON, E8 0XW"
                                    }, {
                                        "Age": "21",
                                        "Name": "Susan Evans",
                                        "Address": "100 Loop Road, SWANSEA, U8 12JK"
                                    }, {
                                        "Age": "88",
                                        "Name": "Trevor Dune",
                                        "Address": "28 Kings Lane, MANCHESTER, MT16 2YT"
                                    }, {
                                        "Age": "38",
                                        "Name": "Belinda Baggins",
                                        "Address": "31 Prospect Hill, DOYNTON, BS30 9DN"
                                    }, {
                                        "Age": "89",
                                        "Name": "Cosimo Hornblower",
                                        "Address": "65 Prospect Hill, SURREY, PH33 4TY"
                                    }, {
                                        "Age": "31",
                                        "Name": "Sabine Wurfel",
                                        "Address": "88 Clasper Way, HEXWORTHY, PL20 4BG"
                                    }
                                ],
                                "type": "TableLog",
                                "utc_time": "2019-02-12T17:41:43.262975+00:00"
                            }
                        ],
                        "uid": "78dd1eab-07f3-44b6-b94c-dafe0293ae77",
                        "type": "TestCaseReport",
                        "logs": []
                    }, {
                        "status": "failed",
                        "name": "test_dict_namespace",
                        "tags": {},
                        "description": null,
                        "timer": {
                            "run": {
                                "start": "2019-02-12T17:41:43.295194+00:00",
                                "end": "2019-02-12T17:41:43.304266+00:00"
                            }
                        },
                        "suite_related": false,
                        "status_override": null,
                        "entries": [{
                                "category": "DEFAULT",
                                "machine_time": "2019-02-12T17:41:43.295236+00:00",
                                "description": "Simple dict match",
                                "comparison": [[0, "foo", "Passed", ["int", "1"], ["int", "1"]], [0, "bar", "Failed", ["int", "2"], ["int", "5"]], [0, "extra-key", "Failed", [null, "ABSENT"], ["int", "10"]]],
                                "line_no": 524,
                                "expected_description": null,
                                "actual_description": null,
                                "meta_type": "assertion",
                                "include_keys": null,
                                "passed": false,
                                "exclude_keys": null,
                                "type": "DictMatch",
                                "utc_time": "2019-02-12T17:41:43.295231+00:00"
                            }, {
                                "category": "DEFAULT",
                                "machine_time": "2019-02-12T17:41:43.297024+00:00",
                                "description": "Nested dict match",
                                "comparison": [[0, "foo", "Failed", "", ""], [1, "alpha", "Failed", "", ""], [1, "", "Passed", ["int", "1"], ["int", "1"]], [1, "", "Passed", ["int", "2"], ["int", "2"]], [1, "", "Failed", ["int", "3"], [null, null]], [1, "beta", "Failed", "", ""], [2, "color", "Failed", ["str", "red"], ["str", "blue"]]],
                                "line_no": 542,
                                "expected_description": null,
                                "actual_description": null,
                                "meta_type": "assertion",
                                "include_keys": null,
                                "passed": false,
                                "exclude_keys": null,
                                "type": "DictMatch",
                                "utc_time": "2019-02-12T17:41:43.297017+00:00"
                            }, {
                                "category": "DEFAULT",
                                "machine_time": "2019-02-12T17:41:43.299092+00:00",
                                "description": "Dict match: Custom comparators",
                                "comparison": [[0, "baz", "Passed", ["str", "hello world"], ["REGEX", "\\w+ world"]], [0, "foo", "Passed", "", ""], [0, "", "Passed", ["int", "1"], ["int", "1"]], [0, "", "Passed", ["int", "2"], ["int", "2"]], [0, "", "Passed", ["int", "3"], ["func", "<lambda>"]], [0, "bar", "Passed", "", ""], [1, "color", "Passed", ["str", "blue"], ["func", "VAL in ['blue', 'red', 'yellow']"]]],
                                "line_no": 560,
                                "expected_description": null,
                                "actual_description": null,
                                "meta_type": "assertion",
                                "include_keys": null,
                                "passed": true,
                                "exclude_keys": null,
                                "type": "DictMatch",
                                "utc_time": "2019-02-12T17:41:43.299084+00:00"
                            }, {
                                "category": "DEFAULT",
                                "machine_time": "2019-02-12T17:41:43.300822+00:00",
                                "description": null,
                                "has_keys": ["foo", "alpha"],
                                "line_no": 570,
                                "meta_type": "assertion",
                                "absent_keys_diff": ["bar"],
                                "passed": false,
                                "has_keys_diff": ["alpha"],
                                "type": "DictCheck",
                                "absent_keys": ["bar", "beta"],
                                "utc_time": "2019-02-12T17:41:43.300815+00:00"
                            }, {
                                "category": "DEFAULT",
                                "machine_time": "2019-02-12T17:41:43.302500+00:00",
                                "description": null,
                                "flattened_dict": [[0, "baz", ["str", "hello world"]], [0, "foo", ""], [0, "", ["int", "1"]], [0, "", ["int", "2"]], [0, "", ["int", "3"]], [0, "bar", ""], [1, "color", ["str", "blue"]]],
                                "line_no": 579,
                                "meta_type": "entry",
                                "type": "DictLog",
                                "utc_time": "2019-02-12T17:41:43.302494+00:00"
                            }
                        ],
                        "uid": "451c82db-0939-40c5-ae6c-b2750c6fca52",
                        "type": "TestCaseReport",
                        "logs": []
                    }, {
                        "status": "failed",
                        "name": "test_fix_namespace",
                        "tags": {},
                        "description": null,
                        "timer": {
                            "run": {
                                "start": "2019-02-12T17:41:43.309758+00:00",
                                "end": "2019-02-12T17:41:43.316489+00:00"
                            }
                        },
                        "suite_related": false,
                        "status_override": null,
                        "entries": [{
                                "category": "DEFAULT",
                                "machine_time": "2019-02-12T17:41:43.309890+00:00",
                                "description": null,
                                "comparison": [[0, 555, "Failed", "", ""], [0, "", "Failed", "", ""], [1, 600, "Passed", ["str", "A"], ["str", "A"]], [1, 601, "Failed", ["str", "A"], ["str", "B"]], [1, 683, "Passed", "", ""], [1, "", "Passed", "", ""], [2, 688, "Passed", ["str", "a"], ["str", "a"]], [2, 689, "Passed", ["str", "a"], ["REGEX", "[a-z]"]], [1, "", "Passed", "", ""], [2, 688, "Passed", ["str", "b"], ["str", "b"]], [2, 689, "Passed", ["str", "b"], ["str", "b"]], [0, "", "Failed", "", ""], [1, 600, "Failed", ["str", "B"], ["str", "C"]], [1, 601, "Passed", ["str", "B"], ["str", "B"]], [1, 683, "Passed", "", ""], [1, "", "Passed", "", ""], [2, 688, "Passed", ["str", "c"], ["str", "c"]], [2, 689, "Passed", ["str", "c"], ["func", "VAL in ('c', 'd')"]], [1, "", "Passed", "", ""], [2, 688, "Passed", ["str", "d"], ["str", "d"]], [2, 689, "Passed", ["str", "d"], ["str", "d"]], [0, 36, "Passed", ["int", "6"], ["int", "6"]], [0, 38, "Passed", ["int", "5"], ["func", "VAL >= 4"]], [0, 22, "Passed", ["int", "5"], ["int", "5"]], [0, 55, "Passed", ["int", "2"], ["int", "2"]]],
                                "line_no": 667,
                                "expected_description": null,
                                "actual_description": null,
                                "meta_type": "assertion",
                                "include_keys": null,
                                "passed": false,
                                "exclude_keys": null,
                                "type": "FixMatch",
                                "utc_time": "2019-02-12T17:41:43.309884+00:00"
                            }, {
                                "category": "DEFAULT",
                                "machine_time": "2019-02-12T17:41:43.312797+00:00",
                                "description": null,
                                "has_keys": [26, 22, 11],
                                "line_no": 675,
                                "meta_type": "assertion",
                                "absent_keys_diff": [555],
                                "passed": false,
                                "has_keys_diff": [26, 11],
                                "type": "FixCheck",
                                "absent_keys": [444, 555],
                                "utc_time": "2019-02-12T17:41:43.312789+00:00"
                            }, {
                                "category": "DEFAULT",
                                "machine_time": "2019-02-12T17:41:43.314860+00:00",
                                "description": null,
                                "flattened_dict": [[0, 555, ""], [0, "", ""], [1, 624, ["int", "1"]], [1, 556, ["str", "USD"]], [0, "", ""], [1, 624, ["int", "2"]], [1, 556, ["str", "EUR"]], [0, 36, ["int", "6"]], [0, 38, ["int", "5"]], [0, 22, ["int", "5"]], [0, 55, ["int", "2"]]],
                                "line_no": 688,
                                "meta_type": "entry",
                                "type": "FixLog",
                                "utc_time": "2019-02-12T17:41:43.314849+00:00"
                            }
                        ],
                        "uid": "7b72fe93-ef07-4ed8-bc9a-114a8cc0ff4f",
                        "type": "TestCaseReport",
                        "logs": []
                    }, {
                        "status": "passed",
                        "name": "test_xml_namespace",
                        "tags": {},
                        "description": null,
                        "timer": {
                            "run": {
                                "start": "2019-02-12T17:41:43.321328+00:00",
                                "end": "2019-02-12T17:41:43.327366+00:00"
                            }
                        },
                        "suite_related": false,
                        "status_override": null,
                        "entries": [{
                                "category": "DEFAULT",
                                "machine_time": "2019-02-12T17:41:43.321541+00:00",
                                "description": "Simple XML check for existence of xpath.",
                                "xpath": "/Root/Test",
                                "xml": "<Root>\n                <Test>Foo</Test>\n            </Root>\n",
                                "data": [],
                                "line_no": 710,
                                "tags": null,
                                "meta_type": "assertion",
                                "passed": true,
                                "message": "xpath: `/Root/Test` exists in the XML.",
                                "type": "XMLCheck",
                                "namespaces": null,
                                "utc_time": "2019-02-12T17:41:43.321534+00:00"
                            }, {
                                "category": "DEFAULT",
                                "machine_time": "2019-02-12T17:41:43.323547+00:00",
                                "description": "XML check for tags in the given xpath.",
                                "xpath": "/Root/Test",
                                "xml": "<Root>\n                <Test>Value1</Test>\n                <Test>Value2</Test>\n            </Root>\n",
                                "data": [["Value1", null, null, null], ["Value2", null, null, null]],
                                "line_no": 724,
                                "tags": ["Value1", "Value2"],
                                "meta_type": "assertion",
                                "passed": true,
                                "message": null,
                                "type": "XMLCheck",
                                "namespaces": null,
                                "utc_time": "2019-02-12T17:41:43.323539+00:00"
                            }, {
                                "category": "DEFAULT",
                                "machine_time": "2019-02-12T17:41:43.325653+00:00",
                                "description": "XML check with namespace matching.",
                                "xpath": "//*/a:message",
                                "xml": "<SOAP-ENV:Envelope xmlns:SOAP-ENV=\"http://schemas.xmlsoap.org/soap/envelope/\">\n                <SOAP-ENV:Header/>\n                <SOAP-ENV:Body>\n                    <ns0:message xmlns:ns0=\"http://testplan\">Hello world!</ns0:message>\n                </SOAP-ENV:Body>\n            </SOAP-ENV:Envelope>\n",
                                "data": [["Hello world!", null, null, "REGEX(Hello*)"]],
                                "line_no": 743,
                                "tags": ["<_sre.SRE_Pattern object at 0x7f163091e030>"],
                                "meta_type": "assertion",
                                "passed": true,
                                "message": null,
                                "type": "XMLCheck",
                                "namespaces": {
                                    "a": "http://testplan"
                                },
                                "utc_time": "2019-02-12T17:41:43.325645+00:00"
                            }
                        ],
                        "uid": "0d45f100-da7b-46be-a6a5-3188c425b764",
                        "type": "TestCaseReport",
                        "logs": []
                    }, {
                        "status": "passed",
                        "name": "test_summary_assertions",
                        "tags": {},
                        "description": null,
                        "timer": {
                            "run": {
                                "start": "2019-02-12T17:41:43.321328+00:00",
                                "end": "2019-02-12T17:41:43.327366+00:00"
                            }
                        },
                        "suite_related": false,
                        "status_override": null,
                        "entries": [{
                                    "description": null,
                                    "entries": [{
                                            "description": "Category: DEFAULT",
                                            "entries": [{
                                                    "description": "Assertion type: Contain",
                                                    "entries": [{
                                                            "description": "DEFAULT - Contain - Passing - Displaying 5 of 500.",
                                                            "entries": [{
                                                                    "member": 0,
                                                                    "utc_time": "2019-07-29T14:05:32.098449+00:00",
                                                                    "container": "[0, 1, 2]",
                                                                    "machine_time": "2019-07-29T14:05:32.098449+00:00",
                                                                    "line_no": 119,
                                                                    "description": null,
                                                                    "type": "Contain",
                                                                    "passed": true,
                                                                    "meta_type": "assertion",
                                                                    "category": "DEFAULT"
                                                                }, {
                                                                    "member": 1,
                                                                    "utc_time": "2019-07-29T14:05:32.098449+00:00",
                                                                    "container": "[1, 2, 3]",
                                                                    "machine_time": "2019-07-29T14:05:32.098449+00:00",
                                                                    "line_no": 119,
                                                                    "description": null,
                                                                    "type": "Contain",
                                                                    "passed": true,
                                                                    "meta_type": "assertion",
                                                                    "category": "DEFAULT"
                                                                }, {
                                                                    "member": 2,
                                                                    "utc_time": "2019-07-29T14:05:32.114297+00:00",
                                                                    "container": "[2, 3, 4]",
                                                                    "machine_time": "2019-07-29T14:05:32.114297+00:00",
                                                                    "line_no": 119,
                                                                    "description": null,
                                                                    "type": "Contain",
                                                                    "passed": true,
                                                                    "meta_type": "assertion",
                                                                    "category": "DEFAULT"
                                                                }, {
                                                                    "member": 3,
                                                                    "utc_time": "2019-07-29T14:05:32.130108+00:00",
                                                                    "container": "[3, 4, 5]",
                                                                    "machine_time": "2019-07-29T14:05:32.130108+00:00",
                                                                    "line_no": 119,
                                                                    "description": null,
                                                                    "type": "Contain",
                                                                    "passed": true,
                                                                    "meta_type": "assertion",
                                                                    "category": "DEFAULT"
                                                                }, {
                                                                    "member": 4,
                                                                    "utc_time": "2019-07-29T14:05:32.147421+00:00",
                                                                    "container": "[4, 5, 6]",
                                                                    "machine_time": "2019-07-29T14:05:32.147421+00:00",
                                                                    "line_no": 119,
                                                                    "description": null,
                                                                    "type": "Contain",
                                                                    "passed": true,
                                                                    "meta_type": "assertion",
                                                                    "category": "DEFAULT"
                                                                }
                                                            ],
                                                            "type": "Group",
                                                            "passed": true,
                                                            "meta_type": "assertion"
                                                        }
                                                    ],
                                                    "type": "Group",
                                                    "passed": true,
                                                    "meta_type": "assertion"
                                                }, {
                                                    "description": "Assertion type: Equal",
                                                    "entries": [{
                                                            "description": "DEFAULT - Equal - Passing - Displaying 5 of 500.",
                                                            "entries": [{
                                                                    "utc_time": "2019-07-29T14:05:32.020209+00:00",
                                                                    "machine_time": "2019-07-29T14:05:32.020209+00:00",
                                                                    "line_no": 115,
                                                                    "description": null,
                                                                    "first": 0,
                                                                    "second": 0,
                                                                    "type": "Equal",
                                                                    "passed": true,
                                                                    "label": "==",
                                                                    "meta_type": "assertion",
                                                                    "category": "DEFAULT"
                                                                }, {
                                                                    "utc_time": "2019-07-29T14:05:32.098449+00:00",
                                                                    "machine_time": "2019-07-29T14:05:32.098449+00:00",
                                                                    "line_no": 115,
                                                                    "description": null,
                                                                    "first": 1,
                                                                    "second": 1,
                                                                    "type": "Equal",
                                                                    "passed": true,
                                                                    "label": "==",
                                                                    "meta_type": "assertion",
                                                                    "category": "DEFAULT"
                                                                }, {
                                                                    "utc_time": "2019-07-29T14:05:32.114297+00:00",
                                                                    "machine_time": "2019-07-29T14:05:32.114297+00:00",
                                                                    "line_no": 115,
                                                                    "description": null,
                                                                    "first": 2,
                                                                    "second": 2,
                                                                    "type": "Equal",
                                                                    "passed": true,
                                                                    "label": "==",
                                                                    "meta_type": "assertion",
                                                                    "category": "DEFAULT"
                                                                }, {
                                                                    "utc_time": "2019-07-29T14:05:32.114297+00:00",
                                                                    "machine_time": "2019-07-29T14:05:32.114297+00:00",
                                                                    "line_no": 115,
                                                                    "description": null,
                                                                    "first": 3,
                                                                    "second": 3,
                                                                    "type": "Equal",
                                                                    "passed": true,
                                                                    "label": "==",
                                                                    "meta_type": "assertion",
                                                                    "category": "DEFAULT"
                                                                }, {
                                                                    "utc_time": "2019-07-29T14:05:32.130108+00:00",
                                                                    "machine_time": "2019-07-29T14:05:32.130108+00:00",
                                                                    "line_no": 115,
                                                                    "description": null,
                                                                    "first": 4,
                                                                    "second": 4,
                                                                    "type": "Equal",
                                                                    "passed": true,
                                                                    "label": "==",
                                                                    "meta_type": "assertion",
                                                                    "category": "DEFAULT"
                                                                }
                                                            ],
                                                            "type": "Group",
                                                            "passed": true,
                                                            "meta_type": "assertion"
                                                        }
                                                    ],
                                                    "type": "Group",
                                                    "passed": true,
                                                    "meta_type": "assertion"
                                                }, {
                                                    "description": "Assertion type: Less",
                                                    "entries": [{
                                                            "description": "DEFAULT - Less - Passing - Displaying 5 of 500.",
                                                            "entries": [{
                                                                    "utc_time": "2019-07-29T14:05:32.083117+00:00",
                                                                    "machine_time": "2019-07-29T14:05:32.083117+00:00",
                                                                    "line_no": 117,
                                                                    "description": null,
                                                                    "first": 0,
                                                                    "second": 1,
                                                                    "type": "Less",
                                                                    "passed": true,
                                                                    "label": "<",
                                                                    "meta_type": "assertion",
                                                                    "category": "DEFAULT"
                                                                }, {
                                                                    "utc_time": "2019-07-29T14:05:32.098449+00:00",
                                                                    "machine_time": "2019-07-29T14:05:32.098449+00:00",
                                                                    "line_no": 117,
                                                                    "description": null,
                                                                    "first": 1,
                                                                    "second": 2,
                                                                    "type": "Less",
                                                                    "passed": true,
                                                                    "label": "<",
                                                                    "meta_type": "assertion",
                                                                    "category": "DEFAULT"
                                                                }, {
                                                                    "utc_time": "2019-07-29T14:05:32.114297+00:00",
                                                                    "machine_time": "2019-07-29T14:05:32.114297+00:00",
                                                                    "line_no": 117,
                                                                    "description": null,
                                                                    "first": 2,
                                                                    "second": 3,
                                                                    "type": "Less",
                                                                    "passed": true,
                                                                    "label": "<",
                                                                    "meta_type": "assertion",
                                                                    "category": "DEFAULT"
                                                                }, {
                                                                    "utc_time": "2019-07-29T14:05:32.130108+00:00",
                                                                    "machine_time": "2019-07-29T14:05:32.130108+00:00",
                                                                    "line_no": 117,
                                                                    "description": null,
                                                                    "first": 3,
                                                                    "second": 4,
                                                                    "type": "Less",
                                                                    "passed": true,
                                                                    "label": "<",
                                                                    "meta_type": "assertion",
                                                                    "category": "DEFAULT"
                                                                }, {
                                                                    "utc_time": "2019-07-29T14:05:32.130108+00:00",
                                                                    "machine_time": "2019-07-29T14:05:32.130108+00:00",
                                                                    "line_no": 117,
                                                                    "description": null,
                                                                    "first": 4,
                                                                    "second": 5,
                                                                    "type": "Less",
                                                                    "passed": true,
                                                                    "label": "<",
                                                                    "meta_type": "assertion",
                                                                    "category": "DEFAULT"
                                                                }
                                                            ],
                                                            "type": "Group",
                                                            "passed": true,
                                                            "meta_type": "assertion"
                                                        }
                                                    ],
                                                    "type": "Group",
                                                    "passed": true,
                                                    "meta_type": "assertion"
                                                }
                                            ],
                                            "type": "Group",
                                            "passed": true,
                                            "meta_type": "assertion"
                                        }, {
                                            "description": "Category: Multiples",
                                            "entries": [{
                                                    "description": "Assertion type: Contain",
                                                    "entries": [{
                                                            "description": "Multiples - Contain - Failing - Displaying 5 of 499.",
                                                            "entries": [{
                                                                    "member": 1,
                                                                    "utc_time": "2019-07-29T14:05:32.114297+00:00",
                                                                    "container": "[2, 3, 4]",
                                                                    "machine_time": "2019-07-29T14:05:32.114297+00:00",
                                                                    "line_no": 120,
                                                                    "description": null,
                                                                    "type": "Contain",
                                                                    "passed": false,
                                                                    "meta_type": "assertion",
                                                                    "category": "Multiples"
                                                                }, {
                                                                    "member": 2,
                                                                    "utc_time": "2019-07-29T14:05:32.114297+00:00",
                                                                    "container": "[4, 6, 8]",
                                                                    "machine_time": "2019-07-29T14:05:32.114297+00:00",
                                                                    "line_no": 120,
                                                                    "description": null,
                                                                    "type": "Contain",
                                                                    "passed": false,
                                                                    "meta_type": "assertion",
                                                                    "category": "Multiples"
                                                                }, {
                                                                    "member": 3,
                                                                    "utc_time": "2019-07-29T14:05:32.130108+00:00",
                                                                    "container": "[6, 9, 12]",
                                                                    "machine_time": "2019-07-29T14:05:32.130108+00:00",
                                                                    "line_no": 120,
                                                                    "description": null,
                                                                    "type": "Contain",
                                                                    "passed": false,
                                                                    "meta_type": "assertion",
                                                                    "category": "Multiples"
                                                                }, {
                                                                    "member": 4,
                                                                    "utc_time": "2019-07-29T14:05:32.147421+00:00",
                                                                    "container": "[8, 12, 16]",
                                                                    "machine_time": "2019-07-29T14:05:32.147421+00:00",
                                                                    "line_no": 120,
                                                                    "description": null,
                                                                    "type": "Contain",
                                                                    "passed": false,
                                                                    "meta_type": "assertion",
                                                                    "category": "Multiples"
                                                                }, {
                                                                    "member": 5,
                                                                    "utc_time": "2019-07-29T14:05:32.147421+00:00",
                                                                    "container": "[10, 15, 20]",
                                                                    "machine_time": "2019-07-29T14:05:32.147421+00:00",
                                                                    "line_no": 120,
                                                                    "description": null,
                                                                    "type": "Contain",
                                                                    "passed": false,
                                                                    "meta_type": "assertion",
                                                                    "category": "Multiples"
                                                                }
                                                            ],
                                                            "type": "Group",
                                                            "passed": false,
                                                            "meta_type": "assertion"
                                                        }, {
                                                            "description": "Multiples - Contain - Passing - Displaying 1 of 1.",
                                                            "entries": [{
                                                                    "member": 0,
                                                                    "utc_time": "2019-07-29T14:05:32.098449+00:00",
                                                                    "container": "[0, 0, 0]",
                                                                    "machine_time": "2019-07-29T14:05:32.098449+00:00",
                                                                    "line_no": 120,
                                                                    "description": null,
                                                                    "type": "Contain",
                                                                    "passed": true,
                                                                    "meta_type": "assertion",
                                                                    "category": "Multiples"
                                                                }
                                                            ],
                                                            "type": "Group",
                                                            "passed": true,
                                                            "meta_type": "assertion"
                                                        }
                                                    ],
                                                    "type": "Group",
                                                    "passed": false,
                                                    "meta_type": "assertion"
                                                }, {
                                                    "description": "Assertion type: Equal",
                                                    "entries": [{
                                                            "description": "Multiples - Equal - Passing - Displaying 5 of 500.",
                                                            "entries": [{
                                                                    "utc_time": "2019-07-29T14:05:32.083117+00:00",
                                                                    "machine_time": "2019-07-29T14:05:32.083117+00:00",
                                                                    "line_no": 116,
                                                                    "description": null,
                                                                    "first": 0,
                                                                    "second": 0,
                                                                    "type": "Equal",
                                                                    "passed": true,
                                                                    "label": "==",
                                                                    "meta_type": "assertion",
                                                                    "category": "Multiples"
                                                                }, {
                                                                    "utc_time": "2019-07-29T14:05:32.098449+00:00",
                                                                    "machine_time": "2019-07-29T14:05:32.098449+00:00",
                                                                    "line_no": 116,
                                                                    "description": null,
                                                                    "first": 2,
                                                                    "second": 2,
                                                                    "type": "Equal",
                                                                    "passed": true,
                                                                    "label": "==",
                                                                    "meta_type": "assertion",
                                                                    "category": "Multiples"
                                                                }, {
                                                                    "utc_time": "2019-07-29T14:05:32.114297+00:00",
                                                                    "machine_time": "2019-07-29T14:05:32.114297+00:00",
                                                                    "line_no": 116,
                                                                    "description": null,
                                                                    "first": 4,
                                                                    "second": 4,
                                                                    "type": "Equal",
                                                                    "passed": true,
                                                                    "label": "==",
                                                                    "meta_type": "assertion",
                                                                    "category": "Multiples"
                                                                }, {
                                                                    "utc_time": "2019-07-29T14:05:32.130108+00:00",
                                                                    "machine_time": "2019-07-29T14:05:32.130108+00:00",
                                                                    "line_no": 116,
                                                                    "description": null,
                                                                    "first": 6,
                                                                    "second": 6,
                                                                    "type": "Equal",
                                                                    "passed": true,
                                                                    "label": "==",
                                                                    "meta_type": "assertion",
                                                                    "category": "Multiples"
                                                                }, {
                                                                    "utc_time": "2019-07-29T14:05:32.130108+00:00",
                                                                    "machine_time": "2019-07-29T14:05:32.130108+00:00",
                                                                    "line_no": 116,
                                                                    "description": null,
                                                                    "first": 8,
                                                                    "second": 8,
                                                                    "type": "Equal",
                                                                    "passed": true,
                                                                    "label": "==",
                                                                    "meta_type": "assertion",
                                                                    "category": "Multiples"
                                                                }
                                                            ],
                                                            "type": "Group",
                                                            "passed": true,
                                                            "meta_type": "assertion"
                                                        }
                                                    ],
                                                    "type": "Group",
                                                    "passed": true,
                                                    "meta_type": "assertion"
                                                }, {
                                                    "description": "Assertion type: Less",
                                                    "entries": [{
                                                            "description": "Multiples - Less - Failing - Displaying 5 of 500.",
                                                            "entries": [{
                                                                    "utc_time": "2019-07-29T14:05:32.098449+00:00",
                                                                    "machine_time": "2019-07-29T14:05:32.098449+00:00",
                                                                    "line_no": 118,
                                                                    "description": null,
                                                                    "first": 0,
                                                                    "second": 0,
                                                                    "type": "Less",
                                                                    "passed": false,
                                                                    "label": "<",
                                                                    "meta_type": "assertion",
                                                                    "category": "Multiples"
                                                                }, {
                                                                    "utc_time": "2019-07-29T14:05:32.098449+00:00",
                                                                    "machine_time": "2019-07-29T14:05:32.098449+00:00",
                                                                    "line_no": 118,
                                                                    "description": null,
                                                                    "first": 2,
                                                                    "second": 2,
                                                                    "type": "Less",
                                                                    "passed": false,
                                                                    "label": "<",
                                                                    "meta_type": "assertion",
                                                                    "category": "Multiples"
                                                                }, {
                                                                    "utc_time": "2019-07-29T14:05:32.114297+00:00",
                                                                    "machine_time": "2019-07-29T14:05:32.114297+00:00",
                                                                    "line_no": 118,
                                                                    "description": null,
                                                                    "first": 4,
                                                                    "second": 4,
                                                                    "type": "Less",
                                                                    "passed": false,
                                                                    "label": "<",
                                                                    "meta_type": "assertion",
                                                                    "category": "Multiples"
                                                                }, {
                                                                    "utc_time": "2019-07-29T14:05:32.130108+00:00",
                                                                    "machine_time": "2019-07-29T14:05:32.130108+00:00",
                                                                    "line_no": 118,
                                                                    "description": null,
                                                                    "first": 6,
                                                                    "second": 6,
                                                                    "type": "Less",
                                                                    "passed": false,
                                                                    "label": "<",
                                                                    "meta_type": "assertion",
                                                                    "category": "Multiples"
                                                                }, {
                                                                    "utc_time": "2019-07-29T14:05:32.146221+00:00",
                                                                    "machine_time": "2019-07-29T14:05:32.146221+00:00",
                                                                    "line_no": 118,
                                                                    "description": null,
                                                                    "first": 8,
                                                                    "second": 8,
                                                                    "type": "Less",
                                                                    "passed": false,
                                                                    "label": "<",
                                                                    "meta_type": "assertion",
                                                                    "category": "Multiples"
                                                                }
                                                            ],
                                                            "type": "Group",
                                                            "passed": false,
                                                            "meta_type": "assertion"
                                                        }
                                                    ],
                                                    "type": "Group",
                                                    "passed": false,
                                                    "meta_type": "assertion"
                                                }
                                            ],
                                            "type": "Group",
                                            "passed": false,
                                            "meta_type": "assertion"
                                        }
                                    ],
                                    "type": "Summary",
                                    "passed": false,
                                    "meta_type": "assertion"
                                },
                                {
                                    "passed": false,
                                    "meta_type": "assertion",
                                    "entries": [{
                                            "passed": true,
                                            "meta_type": "assertion",
                                            "entries": [{
                                                    "passed": true,
                                                    "meta_type": "assertion",
                                                    "entries": [{
                                                            "passed": true,
                                                            "meta_type": "assertion",
                                                            "entries": [{
                                                                    "passed": true,
                                                                    "utc_time": "2019-07-30T08:25:51.734312+00:00",
                                                                    "meta_type": "assertion",
                                                                    "description": null,
                                                                    "category": "DEFAULT",
                                                                    "line_no": 118,
                                                                    "type": "Contain",
                                                                    "member": 0,
                                                                    "container": "[0, 1, 2]",
                                                                    "machine_time": "2019-07-30T08:25:51.734312+00:00"
                                                                }, {
                                                                    "passed": true,
                                                                    "utc_time": "2019-07-30T08:25:51.734312+00:00",
                                                                    "meta_type": "assertion",
                                                                    "description": null,
                                                                    "category": "DEFAULT",
                                                                    "line_no": 118,
                                                                    "type": "Contain",
                                                                    "member": 1,
                                                                    "container": "[1, 2, 3]",
                                                                    "machine_time": "2019-07-30T08:25:51.734312+00:00"
                                                                }, {
                                                                    "passed": true,
                                                                    "utc_time": "2019-07-30T08:25:51.750166+00:00",
                                                                    "meta_type": "assertion",
                                                                    "description": null,
                                                                    "category": "DEFAULT",
                                                                    "line_no": 118,
                                                                    "type": "Contain",
                                                                    "member": 2,
                                                                    "container": "[2, 3, 4]",
                                                                    "machine_time": "2019-07-30T08:25:51.750166+00:00"
                                                                }, {
                                                                    "passed": true,
                                                                    "utc_time": "2019-07-30T08:25:51.765511+00:00",
                                                                    "meta_type": "assertion",
                                                                    "description": null,
                                                                    "category": "DEFAULT",
                                                                    "line_no": 118,
                                                                    "type": "Contain",
                                                                    "member": 3,
                                                                    "container": "[3, 4, 5]",
                                                                    "machine_time": "2019-07-30T08:25:51.765511+00:00"
                                                                }, {
                                                                    "passed": true,
                                                                    "utc_time": "2019-07-30T08:25:51.781303+00:00",
                                                                    "meta_type": "assertion",
                                                                    "description": null,
                                                                    "category": "DEFAULT",
                                                                    "line_no": 118,
                                                                    "type": "Contain",
                                                                    "member": 4,
                                                                    "container": "[4, 5, 6]",
                                                                    "machine_time": "2019-07-30T08:25:51.781303+00:00"
                                                                }
                                                            ],
                                                            "description": "DEFAULT - Contain - Passing - Displaying 5 of 500.",
                                                            "type": "Group"
                                                        }
                                                    ],
                                                    "description": "Assertion type: Contain",
                                                    "type": "Group"
                                                }, {
                                                    "passed": true,
                                                    "meta_type": "assertion",
                                                    "entries": [{
                                                            "passed": true,
                                                            "meta_type": "assertion",
                                                            "entries": [{
                                                                    "passed": true,
                                                                    "utc_time": "2019-07-30T08:25:51.656152+00:00",
                                                                    "meta_type": "assertion",
                                                                    "description": null,
                                                                    "label": "==",
                                                                    "first": 0,
                                                                    "category": "DEFAULT",
                                                                    "line_no": 114,
                                                                    "type": "Equal",
                                                                    "second": 0,
                                                                    "machine_time": "2019-07-30T08:25:51.656152+00:00"
                                                                }, {
                                                                    "passed": true,
                                                                    "utc_time": "2019-07-30T08:25:51.734312+00:00",
                                                                    "meta_type": "assertion",
                                                                    "description": null,
                                                                    "label": "==",
                                                                    "first": 1,
                                                                    "category": "DEFAULT",
                                                                    "line_no": 114,
                                                                    "type": "Equal",
                                                                    "second": 1,
                                                                    "machine_time": "2019-07-30T08:25:51.734312+00:00"
                                                                }, {
                                                                    "passed": true,
                                                                    "utc_time": "2019-07-30T08:25:51.750166+00:00",
                                                                    "meta_type": "assertion",
                                                                    "description": null,
                                                                    "label": "==",
                                                                    "first": 2,
                                                                    "category": "DEFAULT",
                                                                    "line_no": 114,
                                                                    "type": "Equal",
                                                                    "second": 2,
                                                                    "machine_time": "2019-07-30T08:25:51.750166+00:00"
                                                                }, {
                                                                    "passed": true,
                                                                    "utc_time": "2019-07-30T08:25:51.750166+00:00",
                                                                    "meta_type": "assertion",
                                                                    "description": null,
                                                                    "label": "==",
                                                                    "first": 3,
                                                                    "category": "DEFAULT",
                                                                    "line_no": 114,
                                                                    "type": "Equal",
                                                                    "second": 3,
                                                                    "machine_time": "2019-07-30T08:25:51.750166+00:00"
                                                                }, {
                                                                    "passed": true,
                                                                    "utc_time": "2019-07-30T08:25:51.765511+00:00",
                                                                    "meta_type": "assertion",
                                                                    "description": null,
                                                                    "label": "==",
                                                                    "first": 4,
                                                                    "category": "DEFAULT",
                                                                    "line_no": 114,
                                                                    "type": "Equal",
                                                                    "second": 4,
                                                                    "machine_time": "2019-07-30T08:25:51.765511+00:00"
                                                                }
                                                            ],
                                                            "description": "DEFAULT - Equal - Passing - Displaying 5 of 500.",
                                                            "type": "Group"
                                                        }
                                                    ],
                                                    "description": "Assertion type: Equal",
                                                    "type": "Group"
                                                }, {
                                                    "passed": true,
                                                    "meta_type": "assertion",
                                                    "entries": [{
                                                            "passed": true,
                                                            "meta_type": "assertion",
                                                            "entries": [{
                                                                    "passed": true,
                                                                    "utc_time": "2019-07-30T08:25:51.734312+00:00",
                                                                    "meta_type": "assertion",
                                                                    "description": null,
                                                                    "label": "<",
                                                                    "first": 0,
                                                                    "category": "DEFAULT",
                                                                    "line_no": 116,
                                                                    "type": "Less",
                                                                    "second": 1,
                                                                    "machine_time": "2019-07-30T08:25:51.734312+00:00"
                                                                }, {
                                                                    "passed": true,
                                                                    "utc_time": "2019-07-30T08:25:51.734312+00:00",
                                                                    "meta_type": "assertion",
                                                                    "description": null,
                                                                    "label": "<",
                                                                    "first": 1,
                                                                    "category": "DEFAULT",
                                                                    "line_no": 116,
                                                                    "type": "Less",
                                                                    "second": 2,
                                                                    "machine_time": "2019-07-30T08:25:51.734312+00:00"
                                                                }, {
                                                                    "passed": true,
                                                                    "utc_time": "2019-07-30T08:25:51.750166+00:00",
                                                                    "meta_type": "assertion",
                                                                    "description": null,
                                                                    "label": "<",
                                                                    "first": 2,
                                                                    "category": "DEFAULT",
                                                                    "line_no": 116,
                                                                    "type": "Less",
                                                                    "second": 3,
                                                                    "machine_time": "2019-07-30T08:25:51.750166+00:00"
                                                                }, {
                                                                    "passed": true,
                                                                    "utc_time": "2019-07-30T08:25:51.765511+00:00",
                                                                    "meta_type": "assertion",
                                                                    "description": null,
                                                                    "label": "<",
                                                                    "first": 3,
                                                                    "category": "DEFAULT",
                                                                    "line_no": 116,
                                                                    "type": "Less",
                                                                    "second": 4,
                                                                    "machine_time": "2019-07-30T08:25:51.765511+00:00"
                                                                }, {
                                                                    "passed": true,
                                                                    "utc_time": "2019-07-30T08:25:51.781303+00:00",
                                                                    "meta_type": "assertion",
                                                                    "description": null,
                                                                    "label": "<",
                                                                    "first": 4,
                                                                    "category": "DEFAULT",
                                                                    "line_no": 116,
                                                                    "type": "Less",
                                                                    "second": 5,
                                                                    "machine_time": "2019-07-30T08:25:51.781303+00:00"
                                                                }
                                                            ],
                                                            "description": "DEFAULT - Less - Passing - Displaying 5 of 500.",
                                                            "type": "Group"
                                                        }
                                                    ],
                                                    "description": "Assertion type: Less",
                                                    "type": "Group"
                                                }
                                            ],
                                            "description": "Category: DEFAULT",
                                            "type": "Group"
                                        }, {
                                            "passed": false,
                                            "meta_type": "assertion",
                                            "entries": [{
                                                    "passed": false,
                                                    "meta_type": "assertion",
                                                    "entries": [{
                                                            "passed": false,
                                                            "meta_type": "assertion",
                                                            "entries": [{
                                                                    "passed": false,
                                                                    "utc_time": "2019-07-30T08:25:51.750166+00:00",
                                                                    "meta_type": "assertion",
                                                                    "description": null,
                                                                    "category": "Multiples",
                                                                    "line_no": 119,
                                                                    "type": "Contain",
                                                                    "member": 1,
                                                                    "container": "[2, 3, 4]",
                                                                    "machine_time": "2019-07-30T08:25:51.750166+00:00"
                                                                }, {
                                                                    "passed": false,
                                                                    "utc_time": "2019-07-30T08:25:51.750166+00:00",
                                                                    "meta_type": "assertion",
                                                                    "description": null,
                                                                    "category": "Multiples",
                                                                    "line_no": 119,
                                                                    "type": "Contain",
                                                                    "member": 2,
                                                                    "container": "[4, 6, 8]",
                                                                    "machine_time": "2019-07-30T08:25:51.750166+00:00"
                                                                }, {
                                                                    "passed": false,
                                                                    "utc_time": "2019-07-30T08:25:51.765511+00:00",
                                                                    "meta_type": "assertion",
                                                                    "description": null,
                                                                    "category": "Multiples",
                                                                    "line_no": 119,
                                                                    "type": "Contain",
                                                                    "member": 3,
                                                                    "container": "[6, 9, 12]",
                                                                    "machine_time": "2019-07-30T08:25:51.765511+00:00"
                                                                }, {
                                                                    "passed": false,
                                                                    "utc_time": "2019-07-30T08:25:51.781303+00:00",
                                                                    "meta_type": "assertion",
                                                                    "description": null,
                                                                    "category": "Multiples",
                                                                    "line_no": 119,
                                                                    "type": "Contain",
                                                                    "member": 4,
                                                                    "container": "[8, 12, 16]",
                                                                    "machine_time": "2019-07-30T08:25:51.781303+00:00"
                                                                }, {
                                                                    "passed": false,
                                                                    "utc_time": "2019-07-30T08:25:51.796682+00:00",
                                                                    "meta_type": "assertion",
                                                                    "description": null,
                                                                    "category": "Multiples",
                                                                    "line_no": 119,
                                                                    "type": "Contain",
                                                                    "member": 5,
                                                                    "container": "[10, 15, 20]",
                                                                    "machine_time": "2019-07-30T08:25:51.796682+00:00"
                                                                }
                                                            ],
                                                            "description": "Multiples - Contain - Failing - Displaying 5 of 499.",
                                                            "type": "Group"
                                                        }, {
                                                            "passed": true,
                                                            "meta_type": "assertion",
                                                            "entries": [{
                                                                    "passed": true,
                                                                    "utc_time": "2019-07-30T08:25:51.734312+00:00",
                                                                    "meta_type": "assertion",
                                                                    "description": null,
                                                                    "category": "Multiples",
                                                                    "line_no": 119,
                                                                    "type": "Contain",
                                                                    "member": 0,
                                                                    "container": "[0, 0, 0]",
                                                                    "machine_time": "2019-07-30T08:25:51.734312+00:00"
                                                                }
                                                            ],
                                                            "description": "Multiples - Contain - Passing - Displaying 1 of 1.",
                                                            "type": "Group"
                                                        }
                                                    ],
                                                    "description": "Assertion type: Contain",
                                                    "type": "Group"
                                                }, {
                                                    "passed": true,
                                                    "meta_type": "assertion",
                                                    "entries": [
                                                    {
                                                            "passed": true,
                                                            "meta_type": "assertion",
                                                            "entries": [{
                                                                    "passed": true,
                                                                    "utc_time": "2019-07-30T08:25:51.718482+00:00",
                                                                    "meta_type": "assertion",
                                                                    "description": null,
                                                                    "label": "==",
                                                                    "first": 0,
                                                                    "category": "Multiples",
                                                                    "line_no": 115,
                                                                    "type": "Equal",
                                                                    "second": 0,
                                                                    "machine_time": "2019-07-30T08:25:51.718482+00:00"
                                                                }, {
                                                                    "passed": true,
                                                                    "utc_time": "2019-07-30T08:25:51.734312+00:00",
                                                                    "meta_type": "assertion",
                                                                    "description": null,
                                                                    "label": "==",
                                                                    "first": 2,
                                                                    "category": "Multiples",
                                                                    "line_no": 115,
                                                                    "type": "Equal",
                                                                    "second": 2,
                                                                    "machine_time": "2019-07-30T08:25:51.734312+00:00"
                                                                }, {
                                                                    "passed": true,
                                                                    "utc_time": "2019-07-30T08:25:51.750166+00:00",
                                                                    "meta_type": "assertion",
                                                                    "description": null,
                                                                    "label": "==",
                                                                    "first": 4,
                                                                    "category": "Multiples",
                                                                    "line_no": 115,
                                                                    "type": "Equal",
                                                                    "second": 4,
                                                                    "machine_time": "2019-07-30T08:25:51.750166+00:00"
                                                                }, {
                                                                    "passed": true,
                                                                    "utc_time": "2019-07-30T08:25:51.765511+00:00",
                                                                    "meta_type": "assertion",
                                                                    "description": null,
                                                                    "label": "==",
                                                                    "first": 6,
                                                                    "category": "Multiples",
                                                                    "line_no": 115,
                                                                    "type": "Equal",
                                                                    "second": 6,
                                                                    "machine_time": "2019-07-30T08:25:51.765511+00:00"
                                                                }, {
                                                                    "passed": true,
                                                                    "utc_time": "2019-07-30T08:25:51.765511+00:00",
                                                                    "meta_type": "assertion",
                                                                    "description": null,
                                                                    "label": "==",
                                                                    "first": 8,
                                                                    "category": "Multiples",
                                                                    "line_no": 115,
                                                                    "type": "Equal",
                                                                    "second": 8,
                                                                    "machine_time": "2019-07-30T08:25:51.765511+00:00"
                                                                }
                                                            ],
                                                            "description": "Multiples - Equal - Passing - Displaying 5 of 500.",
                                                            "type": "Group"
                                                        }
                                                    ],
                                                    "description": "Assertion type: Equal",
                                                    "type": "Group"
                                                }, {
                                                    "passed": false,
                                                    "meta_type": "assertion",
                                                    "entries": [
                                                    {
                                                            "passed": false,
                                                            "meta_type": "assertion",
                                                            "entries": [{
                                                                    "passed": false,
                                                                    "utc_time": "2019-07-30T08:25:51.734312+00:00",
                                                                    "meta_type": "assertion",
                                                                    "description": null,
                                                                    "label": "<",
                                                                    "first": 0,
                                                                    "category": "Multiples",
                                                                    "line_no": 117,
                                                                    "type": "Less",
                                                                    "second": 0,
                                                                    "machine_time": "2019-07-30T08:25:51.734312+00:00"
                                                                }, {
                                                                    "passed": false,
                                                                    "utc_time": "2019-07-30T08:25:51.734312+00:00",
                                                                    "meta_type": "assertion",
                                                                    "description": null,
                                                                    "label": "<",
                                                                    "first": 2,
                                                                    "category": "Multiples",
                                                                    "line_no": 117,
                                                                    "type": "Less",
                                                                    "second": 2,
                                                                    "machine_time": "2019-07-30T08:25:51.734312+00:00"
                                                                }, {
                                                                    "passed": false,
                                                                    "utc_time": "2019-07-30T08:25:51.750166+00:00",
                                                                    "meta_type": "assertion",
                                                                    "description": null,
                                                                    "label": "<",
                                                                    "first": 4,
                                                                    "category": "Multiples",
                                                                    "line_no": 117,
                                                                    "type": "Less",
                                                                    "second": 4,
                                                                    "machine_time": "2019-07-30T08:25:51.750166+00:00"
                                                                }, {
                                                                    "passed": false,
                                                                    "utc_time": "2019-07-30T08:25:51.765511+00:00",
                                                                    "meta_type": "assertion",
                                                                    "description": null,
                                                                    "label": "<",
                                                                    "first": 6,
                                                                    "category": "Multiples",
                                                                    "line_no": 117,
                                                                    "type": "Less",
                                                                    "second": 6,
                                                                    "machine_time": "2019-07-30T08:25:51.765511+00:00"
                                                                }, {
                                                                    "passed": false,
                                                                    "utc_time": "2019-07-30T08:25:51.781303+00:00",
                                                                    "meta_type": "assertion",
                                                                    "description": null,
                                                                    "label": "<",
                                                                    "first": 8,
                                                                    "category": "Multiples",
                                                                    "line_no": 117,
                                                                    "type": "Less",
                                                                    "second": 8,
                                                                    "machine_time": "2019-07-30T08:25:51.781303+00:00"
                                                                }
                                                            ],
                                                            "description": "Multiples - Less - Failing - Displaying 5 of 500.",
                                                            "type": "Group"
                                                        }
                                                    ],
                                                    "description": "Assertion type: Less",
                                                    "type": "Group"
                                                }
                                            ],
                                            "description": "Category: Multiples",
                                            "type": "Group"
                                        }
                                    ],
                                    "description": null,
                                    "type": "Summary"
                                },
                                {
                                    "passed": false,
                                    "meta_type": "assertion",
                                    "entries": [{
                                            "passed": false,
                                            "meta_type": "assertion",
                                            "entries": [{
                                                    "passed": false,
                                                    "meta_type": "assertion",
                                                    "entries": [{
                                                            "passed": false,
                                                            "meta_type": "assertion",
                                                            "entries": [{
                                                                    "passed": false,
                                                                    "meta_type": "assertion",
                                                                    "entries": [{
                                                                            "passed": false,
                                                                            "utc_time": "2019-07-30T08:26:05.332822+00:00",
                                                                            "expected_description": null,
                                                                            "meta_type": "assertion",
                                                                            "comparison": [[0, 36, "Passed", ["int", "6"], ["int", "6"]], [0, 22, "Passed", ["int", "5"], ["int", "5"]], [0, 55, "Passed", ["int", "2"], ["int", "2"]], [0, 38, "Passed", ["int", "6"], ["int", "6"]], [0, 555, "Failed", "", ""], [0, "", "Failed", "", ""], [1, 600, "Passed", ["str", "A"], ["str", "A"]], [1, 601, "Passed", ["str", "A"], ["str", "A"]], [1, 683, "Failed", "", ""], [1, "", "Failed", "", ""], [2, 688, "Failed", ["str", "a"], ["str", "b"]], [2, 689, "Passed", ["str", "a"], ["str", "a"]], [1, "", "Passed", "", ""], [2, 688, "Passed", ["str", "b"], ["str", "b"]], [2, 689, "Passed", ["str", "b"], ["str", "b"]], [0, "", "Passed", "", ""], [1, 600, "Passed", ["str", "B"], ["str", "B"]], [1, 601, "Passed", ["str", "B"], ["str", "B"]], [1, 683, "Passed", "", ""], [1, "", "Passed", "", ""], [2, 688, "Passed", ["str", "c"], ["str", "c"]], [2, 689, "Passed", ["str", "c"], ["str", "c"]], [1, "", "Passed", "", ""], [2, 688, "Passed", ["str", "d"], ["str", "d"]], [2, 689, "Passed", ["str", "d"], ["str", "d"]]],
                                                                            "description": "Fixmatch assertion",
                                                                            "include_keys": null,
                                                                            "category": "Upstream",
                                                                            "line_no": 155,
                                                                            "exclude_keys": null,
                                                                            "type": "FixMatch",
                                                                            "machine_time": "2019-07-30T08:26:05.332822+00:00",
                                                                            "actual_description": null
                                                                        }, {
                                                                            "passed": false,
                                                                            "utc_time": "2019-07-30T08:26:05.379773+00:00",
                                                                            "expected_description": null,
                                                                            "meta_type": "assertion",
                                                                            "comparison": [[0, 36, "Passed", ["int", "6"], ["int", "6"]], [0, 22, "Passed", ["int", "5"], ["int", "5"]], [0, 55, "Passed", ["int", "2"], ["int", "2"]], [0, 38, "Passed", ["int", "6"], ["int", "6"]], [0, 555, "Failed", "", ""], [0, "", "Failed", "", ""], [1, 600, "Passed", ["str", "A"], ["str", "A"]], [1, 601, "Passed", ["str", "A"], ["str", "A"]], [1, 683, "Failed", "", ""], [1, "", "Failed", "", ""], [2, 688, "Failed", ["str", "a"], ["str", "b"]], [2, 689, "Passed", ["str", "a"], ["str", "a"]], [1, "", "Passed", "", ""], [2, 688, "Passed", ["str", "b"], ["str", "b"]], [2, 689, "Passed", ["str", "b"], ["str", "b"]], [0, "", "Passed", "", ""], [1, 600, "Passed", ["str", "B"], ["str", "B"]], [1, 601, "Passed", ["str", "B"], ["str", "B"]], [1, 683, "Passed", "", ""], [1, "", "Passed", "", ""], [2, 688, "Passed", ["str", "c"], ["str", "c"]], [2, 689, "Passed", ["str", "c"], ["str", "c"]], [1, "", "Passed", "", ""], [2, 688, "Passed", ["str", "d"], ["str", "d"]], [2, 689, "Passed", ["str", "d"], ["str", "d"]]],
                                                                            "description": "Fixmatch assertion",
                                                                            "include_keys": null,
                                                                            "category": "Upstream",
                                                                            "line_no": 155,
                                                                            "exclude_keys": null,
                                                                            "type": "FixMatch",
                                                                            "machine_time": "2019-07-30T08:26:05.379773+00:00",
                                                                            "actual_description": null
                                                                        }, {
                                                                            "passed": false,
                                                                            "utc_time": "2019-07-30T08:26:05.410942+00:00",
                                                                            "expected_description": null,
                                                                            "meta_type": "assertion",
                                                                            "comparison": [[0, 36, "Passed", ["int", "6"], ["int", "6"]], [0, 22, "Passed", ["int", "5"], ["int", "5"]], [0, 55, "Passed", ["int", "2"], ["int", "2"]], [0, 38, "Passed", ["int", "6"], ["int", "6"]], [0, 555, "Failed", "", ""], [0, "", "Failed", "", ""], [1, 600, "Passed", ["str", "A"], ["str", "A"]], [1, 601, "Passed", ["str", "A"], ["str", "A"]], [1, 683, "Failed", "", ""], [1, "", "Failed", "", ""], [2, 688, "Failed", ["str", "a"], ["str", "b"]], [2, 689, "Passed", ["str", "a"], ["str", "a"]], [1, "", "Passed", "", ""], [2, 688, "Passed", ["str", "b"], ["str", "b"]], [2, 689, "Passed", ["str", "b"], ["str", "b"]], [0, "", "Passed", "", ""], [1, 600, "Passed", ["str", "B"], ["str", "B"]], [1, 601, "Passed", ["str", "B"], ["str", "B"]], [1, 683, "Passed", "", ""], [1, "", "Passed", "", ""], [2, 688, "Passed", ["str", "c"], ["str", "c"]], [2, 689, "Passed", ["str", "c"], ["str", "c"]], [1, "", "Passed", "", ""], [2, 688, "Passed", ["str", "d"], ["str", "d"]], [2, 689, "Passed", ["str", "d"], ["str", "d"]]],
                                                                            "description": "Fixmatch assertion",
                                                                            "include_keys": null,
                                                                            "category": "Upstream",
                                                                            "line_no": 155,
                                                                            "exclude_keys": null,
                                                                            "type": "FixMatch",
                                                                            "machine_time": "2019-07-30T08:26:05.410942+00:00",
                                                                            "actual_description": null
                                                                        }, {
                                                                            "passed": false,
                                                                            "utc_time": "2019-07-30T08:26:05.426746+00:00",
                                                                            "expected_description": null,
                                                                            "meta_type": "assertion",
                                                                            "comparison": [[0, 36, "Passed", ["int", "6"], ["int", "6"]], [0, 22, "Passed", ["int", "5"], ["int", "5"]], [0, 55, "Passed", ["int", "2"], ["int", "2"]], [0, 38, "Passed", ["int", "6"], ["int", "6"]], [0, 555, "Failed", "", ""], [0, "", "Failed", "", ""], [1, 600, "Passed", ["str", "A"], ["str", "A"]], [1, 601, "Passed", ["str", "A"], ["str", "A"]], [1, 683, "Failed", "", ""], [1, "", "Failed", "", ""], [2, 688, "Failed", ["str", "a"], ["str", "b"]], [2, 689, "Passed", ["str", "a"], ["str", "a"]], [1, "", "Passed", "", ""], [2, 688, "Passed", ["str", "b"], ["str", "b"]], [2, 689, "Passed", ["str", "b"], ["str", "b"]], [0, "", "Passed", "", ""], [1, 600, "Passed", ["str", "B"], ["str", "B"]], [1, 601, "Passed", ["str", "B"], ["str", "B"]], [1, 683, "Passed", "", ""], [1, "", "Passed", "", ""], [2, 688, "Passed", ["str", "c"], ["str", "c"]], [2, 689, "Passed", ["str", "c"], ["str", "c"]], [1, "", "Passed", "", ""], [2, 688, "Passed", ["str", "d"], ["str", "d"]], [2, 689, "Passed", ["str", "d"], ["str", "d"]]],
                                                                            "description": "Fixmatch assertion",
                                                                            "include_keys": null,
                                                                            "category": "Upstream",
                                                                            "line_no": 155,
                                                                            "exclude_keys": null,
                                                                            "type": "FixMatch",
                                                                            "machine_time": "2019-07-30T08:26:05.426746+00:00",
                                                                            "actual_description": null
                                                                        }, {
                                                                            "passed": false,
                                                                            "utc_time": "2019-07-30T08:26:05.426746+00:00",
                                                                            "expected_description": null,
                                                                            "meta_type": "assertion",
                                                                            "comparison": [[0, 36, "Passed", ["int", "6"], ["int", "6"]], [0, 22, "Passed", ["int", "5"], ["int", "5"]], [0, 55, "Passed", ["int", "2"], ["int", "2"]], [0, 38, "Passed", ["int", "6"], ["int", "6"]], [0, 555, "Failed", "", ""], [0, "", "Failed", "", ""], [1, 600, "Passed", ["str", "A"], ["str", "A"]], [1, 601, "Passed", ["str", "A"], ["str", "A"]], [1, 683, "Failed", "", ""], [1, "", "Failed", "", ""], [2, 688, "Failed", ["str", "a"], ["str", "b"]], [2, 689, "Passed", ["str", "a"], ["str", "a"]], [1, "", "Passed", "", ""], [2, 688, "Passed", ["str", "b"], ["str", "b"]], [2, 689, "Passed", ["str", "b"], ["str", "b"]], [0, "", "Passed", "", ""], [1, 600, "Passed", ["str", "B"], ["str", "B"]], [1, 601, "Passed", ["str", "B"], ["str", "B"]], [1, 683, "Passed", "", ""], [1, "", "Passed", "", ""], [2, 688, "Passed", ["str", "c"], ["str", "c"]], [2, 689, "Passed", ["str", "c"], ["str", "c"]], [1, "", "Passed", "", ""], [2, 688, "Passed", ["str", "d"], ["str", "d"]], [2, 689, "Passed", ["str", "d"], ["str", "d"]]],
                                                                            "description": "Fixmatch assertion",
                                                                            "include_keys": null,
                                                                            "category": "Upstream",
                                                                            "line_no": 155,
                                                                            "exclude_keys": null,
                                                                            "type": "FixMatch",
                                                                            "machine_time": "2019-07-30T08:26:05.426746+00:00",
                                                                            "actual_description": null
                                                                        }
                                                                    ],
                                                                    "description": "Tags: 555, 683, 688 - (Displaying 5 of 44)",
                                                                    "type": "Group"
                                                                }, {
                                                                    "passed": false,
                                                                    "meta_type": "assertion",
                                                                    "entries": [{
                                                                            "passed": false,
                                                                            "utc_time": "2019-07-30T08:26:05.332822+00:00",
                                                                            "expected_description": null,
                                                                            "meta_type": "assertion",
                                                                            "comparison": [[0, 36, "Passed", ["int", "6"], ["int", "6"]], [0, 22, "Passed", ["int", "5"], ["int", "5"]], [0, 55, "Failed", ["int", "2"], ["int", "1"]], [0, 38, "Passed", ["int", "6"], ["int", "6"]], [0, 555, "Passed", "", ""], [0, "", "Passed", "", ""], [1, 600, "Passed", ["str", "A"], ["str", "A"]], [1, 601, "Passed", ["str", "A"], ["str", "A"]], [1, 683, "Passed", "", ""], [1, "", "Passed", "", ""], [2, 688, "Passed", ["str", "a"], ["str", "a"]], [2, 689, "Passed", ["str", "a"], ["str", "a"]], [1, "", "Passed", "", ""], [2, 688, "Passed", ["str", "b"], ["str", "b"]], [2, 689, "Passed", ["str", "b"], ["str", "b"]], [0, "", "Passed", "", ""], [1, 600, "Passed", ["str", "B"], ["str", "B"]], [1, 601, "Passed", ["str", "B"], ["str", "B"]], [1, 683, "Passed", "", ""], [1, "", "Passed", "", ""], [2, 688, "Passed", ["str", "c"], ["str", "c"]], [2, 689, "Passed", ["str", "c"], ["str", "c"]], [1, "", "Passed", "", ""], [2, 688, "Passed", ["str", "d"], ["str", "d"]], [2, 689, "Passed", ["str", "d"], ["str", "d"]]],
                                                                            "description": "Fixmatch assertion",
                                                                            "include_keys": null,
                                                                            "category": "Upstream",
                                                                            "line_no": 155,
                                                                            "exclude_keys": null,
                                                                            "type": "FixMatch",
                                                                            "machine_time": "2019-07-30T08:26:05.332822+00:00",
                                                                            "actual_description": null
                                                                        }, {
                                                                            "passed": false,
                                                                            "utc_time": "2019-07-30T08:26:05.363979+00:00",
                                                                            "expected_description": null,
                                                                            "meta_type": "assertion",
                                                                            "comparison": [[0, 36, "Passed", ["int", "6"], ["int", "6"]], [0, 22, "Passed", ["int", "5"], ["int", "5"]], [0, 55, "Failed", ["int", "2"], ["int", "1"]], [0, 38, "Passed", ["int", "6"], ["int", "6"]], [0, 555, "Passed", "", ""], [0, "", "Passed", "", ""], [1, 600, "Passed", ["str", "A"], ["str", "A"]], [1, 601, "Passed", ["str", "A"], ["str", "A"]], [1, 683, "Passed", "", ""], [1, "", "Passed", "", ""], [2, 688, "Passed", ["str", "a"], ["str", "a"]], [2, 689, "Passed", ["str", "a"], ["str", "a"]], [1, "", "Passed", "", ""], [2, 688, "Passed", ["str", "b"], ["str", "b"]], [2, 689, "Passed", ["str", "b"], ["str", "b"]], [0, "", "Passed", "", ""], [1, 600, "Passed", ["str", "B"], ["str", "B"]], [1, 601, "Passed", ["str", "B"], ["str", "B"]], [1, 683, "Passed", "", ""], [1, "", "Passed", "", ""], [2, 688, "Passed", ["str", "c"], ["str", "c"]], [2, 689, "Passed", ["str", "c"], ["str", "c"]], [1, "", "Passed", "", ""], [2, 688, "Passed", ["str", "d"], ["str", "d"]], [2, 689, "Passed", ["str", "d"], ["str", "d"]]],
                                                                            "description": "Fixmatch assertion",
                                                                            "include_keys": null,
                                                                            "category": "Upstream",
                                                                            "line_no": 155,
                                                                            "exclude_keys": null,
                                                                            "type": "FixMatch",
                                                                            "machine_time": "2019-07-30T08:26:05.363979+00:00",
                                                                            "actual_description": null
                                                                        }, {
                                                                            "passed": false,
                                                                            "utc_time": "2019-07-30T08:26:05.395633+00:00",
                                                                            "expected_description": null,
                                                                            "meta_type": "assertion",
                                                                            "comparison": [[0, 36, "Passed", ["int", "6"], ["int", "6"]], [0, 22, "Passed", ["int", "5"], ["int", "5"]], [0, 55, "Failed", ["int", "2"], ["int", "1"]], [0, 38, "Passed", ["int", "6"], ["int", "6"]], [0, 555, "Passed", "", ""], [0, "", "Passed", "", ""], [1, 600, "Passed", ["str", "A"], ["str", "A"]], [1, 601, "Passed", ["str", "A"], ["str", "A"]], [1, 683, "Passed", "", ""], [1, "", "Passed", "", ""], [2, 688, "Passed", ["str", "a"], ["str", "a"]], [2, 689, "Passed", ["str", "a"], ["str", "a"]], [1, "", "Passed", "", ""], [2, 688, "Passed", ["str", "b"], ["str", "b"]], [2, 689, "Passed", ["str", "b"], ["str", "b"]], [0, "", "Passed", "", ""], [1, 600, "Passed", ["str", "B"], ["str", "B"]], [1, 601, "Passed", ["str", "B"], ["str", "B"]], [1, 683, "Passed", "", ""], [1, "", "Passed", "", ""], [2, 688, "Passed", ["str", "c"], ["str", "c"]], [2, 689, "Passed", ["str", "c"], ["str", "c"]], [1, "", "Passed", "", ""], [2, 688, "Passed", ["str", "d"], ["str", "d"]], [2, 689, "Passed", ["str", "d"], ["str", "d"]]],
                                                                            "description": "Fixmatch assertion",
                                                                            "include_keys": null,
                                                                            "category": "Upstream",
                                                                            "line_no": 155,
                                                                            "exclude_keys": null,
                                                                            "type": "FixMatch",
                                                                            "machine_time": "2019-07-30T08:26:05.395633+00:00",
                                                                            "actual_description": null
                                                                        }, {
                                                                            "passed": false,
                                                                            "utc_time": "2019-07-30T08:26:05.395633+00:00",
                                                                            "expected_description": null,
                                                                            "meta_type": "assertion",
                                                                            "comparison": [[0, 36, "Passed", ["int", "6"], ["int", "6"]], [0, 22, "Passed", ["int", "5"], ["int", "5"]], [0, 55, "Failed", ["int", "2"], ["int", "1"]], [0, 38, "Passed", ["int", "6"], ["int", "6"]], [0, 555, "Passed", "", ""], [0, "", "Passed", "", ""], [1, 600, "Passed", ["str", "A"], ["str", "A"]], [1, 601, "Passed", ["str", "A"], ["str", "A"]], [1, 683, "Passed", "", ""], [1, "", "Passed", "", ""], [2, 688, "Passed", ["str", "a"], ["str", "a"]], [2, 689, "Passed", ["str", "a"], ["str", "a"]], [1, "", "Passed", "", ""], [2, 688, "Passed", ["str", "b"], ["str", "b"]], [2, 689, "Passed", ["str", "b"], ["str", "b"]], [0, "", "Passed", "", ""], [1, 600, "Passed", ["str", "B"], ["str", "B"]], [1, 601, "Passed", ["str", "B"], ["str", "B"]], [1, 683, "Passed", "", ""], [1, "", "Passed", "", ""], [2, 688, "Passed", ["str", "c"], ["str", "c"]], [2, 689, "Passed", ["str", "c"], ["str", "c"]], [1, "", "Passed", "", ""], [2, 688, "Passed", ["str", "d"], ["str", "d"]], [2, 689, "Passed", ["str", "d"], ["str", "d"]]],
                                                                            "description": "Fixmatch assertion",
                                                                            "include_keys": null,
                                                                            "category": "Upstream",
                                                                            "line_no": 155,
                                                                            "exclude_keys": null,
                                                                            "type": "FixMatch",
                                                                            "machine_time": "2019-07-30T08:26:05.395633+00:00",
                                                                            "actual_description": null
                                                                        }, {
                                                                            "passed": false,
                                                                            "utc_time": "2019-07-30T08:26:05.395633+00:00",
                                                                            "expected_description": null,
                                                                            "meta_type": "assertion",
                                                                            "comparison": [[0, 36, "Passed", ["int", "6"], ["int", "6"]], [0, 22, "Passed", ["int", "5"], ["int", "5"]], [0, 55, "Failed", ["int", "2"], ["int", "1"]], [0, 38, "Passed", ["int", "6"], ["int", "6"]], [0, 555, "Passed", "", ""], [0, "", "Passed", "", ""], [1, 600, "Passed", ["str", "A"], ["str", "A"]], [1, 601, "Passed", ["str", "A"], ["str", "A"]], [1, 683, "Passed", "", ""], [1, "", "Passed", "", ""], [2, 688, "Passed", ["str", "a"], ["str", "a"]], [2, 689, "Passed", ["str", "a"], ["str", "a"]], [1, "", "Passed", "", ""], [2, 688, "Passed", ["str", "b"], ["str", "b"]], [2, 689, "Passed", ["str", "b"], ["str", "b"]], [0, "", "Passed", "", ""], [1, 600, "Passed", ["str", "B"], ["str", "B"]], [1, 601, "Passed", ["str", "B"], ["str", "B"]], [1, 683, "Passed", "", ""], [1, "", "Passed", "", ""], [2, 688, "Passed", ["str", "c"], ["str", "c"]], [2, 689, "Passed", ["str", "c"], ["str", "c"]], [1, "", "Passed", "", ""], [2, 688, "Passed", ["str", "d"], ["str", "d"]], [2, 689, "Passed", ["str", "d"], ["str", "d"]]],
                                                                            "description": "Fixmatch assertion",
                                                                            "include_keys": null,
                                                                            "category": "Upstream",
                                                                            "line_no": 155,
                                                                            "exclude_keys": null,
                                                                            "type": "FixMatch",
                                                                            "machine_time": "2019-07-30T08:26:05.395633+00:00",
                                                                            "actual_description": null
                                                                        }
                                                                    ],
                                                                    "description": "Tags: 55 - (Displaying 5 of 40)",
                                                                    "type": "Group"
                                                                }, {
                                                                    "passed": false,
                                                                    "meta_type": "assertion",
                                                                    "entries": [{
                                                                            "passed": false,
                                                                            "utc_time": "2019-07-30T08:26:05.348648+00:00",
                                                                            "expected_description": null,
                                                                            "meta_type": "assertion",
                                                                            "comparison": [[0, 36, "Passed", ["int", "6"], ["int", "6"]], [0, 22, "Passed", ["int", "5"], ["int", "5"]], [0, 55, "Failed", ["int", "2"], ["int", "1"]], [0, 38, "Passed", ["int", "6"], ["int", "6"]], [0, 555, "Failed", "", ""], [0, "", "Failed", "", ""], [1, 600, "Passed", ["str", "A"], ["str", "A"]], [1, 601, "Passed", ["str", "A"], ["str", "A"]], [1, 683, "Failed", "", ""], [1, "", "Failed", "", ""], [2, 688, "Failed", ["str", "a"], ["str", "b"]], [2, 689, "Passed", ["str", "a"], ["str", "a"]], [1, "", "Passed", "", ""], [2, 688, "Passed", ["str", "b"], ["str", "b"]], [2, 689, "Passed", ["str", "b"], ["str", "b"]], [0, "", "Passed", "", ""], [1, 600, "Passed", ["str", "B"], ["str", "B"]], [1, 601, "Passed", ["str", "B"], ["str", "B"]], [1, 683, "Passed", "", ""], [1, "", "Passed", "", ""], [2, 688, "Passed", ["str", "c"], ["str", "c"]], [2, 689, "Passed", ["str", "c"], ["str", "c"]], [1, "", "Passed", "", ""], [2, 688, "Passed", ["str", "d"], ["str", "d"]], [2, 689, "Passed", ["str", "d"], ["str", "d"]]],
                                                                            "description": "Fixmatch assertion",
                                                                            "include_keys": null,
                                                                            "category": "Upstream",
                                                                            "line_no": 155,
                                                                            "exclude_keys": null,
                                                                            "type": "FixMatch",
                                                                            "machine_time": "2019-07-30T08:26:05.348648+00:00",
                                                                            "actual_description": null
                                                                        }, {
                                                                            "passed": false,
                                                                            "utc_time": "2019-07-30T08:26:05.536143+00:00",
                                                                            "expected_description": null,
                                                                            "meta_type": "assertion",
                                                                            "comparison": [[0, 36, "Passed", ["int", "6"], ["int", "6"]], [0, 22, "Passed", ["int", "5"], ["int", "5"]], [0, 55, "Failed", ["int", "2"], ["int", "1"]], [0, 38, "Passed", ["int", "6"], ["int", "6"]], [0, 555, "Failed", "", ""], [0, "", "Failed", "", ""], [1, 600, "Passed", ["str", "A"], ["str", "A"]], [1, 601, "Passed", ["str", "A"], ["str", "A"]], [1, 683, "Failed", "", ""], [1, "", "Failed", "", ""], [2, 688, "Failed", ["str", "a"], ["str", "b"]], [2, 689, "Passed", ["str", "a"], ["str", "a"]], [1, "", "Passed", "", ""], [2, 688, "Passed", ["str", "b"], ["str", "b"]], [2, 689, "Passed", ["str", "b"], ["str", "b"]], [0, "", "Passed", "", ""], [1, 600, "Passed", ["str", "B"], ["str", "B"]], [1, 601, "Passed", ["str", "B"], ["str", "B"]], [1, 683, "Passed", "", ""], [1, "", "Passed", "", ""], [2, 688, "Passed", ["str", "c"], ["str", "c"]], [2, 689, "Passed", ["str", "c"], ["str", "c"]], [1, "", "Passed", "", ""], [2, 688, "Passed", ["str", "d"], ["str", "d"]], [2, 689, "Passed", ["str", "d"], ["str", "d"]]],
                                                                            "description": "Fixmatch assertion",
                                                                            "include_keys": null,
                                                                            "category": "Upstream",
                                                                            "line_no": 155,
                                                                            "exclude_keys": null,
                                                                            "type": "FixMatch",
                                                                            "machine_time": "2019-07-30T08:26:05.536143+00:00",
                                                                            "actual_description": null
                                                                        }, {
                                                                            "passed": false,
                                                                            "utc_time": "2019-07-30T08:26:05.804487+00:00",
                                                                            "expected_description": null,
                                                                            "meta_type": "assertion",
                                                                            "comparison": [[0, 36, "Passed", ["int", "6"], ["int", "6"]], [0, 22, "Passed", ["int", "5"], ["int", "5"]], [0, 55, "Failed", ["int", "2"], ["int", "1"]], [0, 38, "Passed", ["int", "6"], ["int", "6"]], [0, 555, "Failed", "", ""], [0, "", "Failed", "", ""], [1, 600, "Passed", ["str", "A"], ["str", "A"]], [1, 601, "Passed", ["str", "A"], ["str", "A"]], [1, 683, "Failed", "", ""], [1, "", "Failed", "", ""], [2, 688, "Failed", ["str", "a"], ["str", "b"]], [2, 689, "Passed", ["str", "a"], ["str", "a"]], [1, "", "Passed", "", ""], [2, 688, "Passed", ["str", "b"], ["str", "b"]], [2, 689, "Passed", ["str", "b"], ["str", "b"]], [0, "", "Passed", "", ""], [1, 600, "Passed", ["str", "B"], ["str", "B"]], [1, 601, "Passed", ["str", "B"], ["str", "B"]], [1, 683, "Passed", "", ""], [1, "", "Passed", "", ""], [2, 688, "Passed", ["str", "c"], ["str", "c"]], [2, 689, "Passed", ["str", "c"], ["str", "c"]], [1, "", "Passed", "", ""], [2, 688, "Passed", ["str", "d"], ["str", "d"]], [2, 689, "Passed", ["str", "d"], ["str", "d"]]],
                                                                            "description": "Fixmatch assertion",
                                                                            "include_keys": null,
                                                                            "category": "Upstream",
                                                                            "line_no": 155,
                                                                            "exclude_keys": null,
                                                                            "type": "FixMatch",
                                                                            "machine_time": "2019-07-30T08:26:05.804487+00:00",
                                                                            "actual_description": null
                                                                        }, {
                                                                            "passed": false,
                                                                            "utc_time": "2019-07-30T08:26:06.240681+00:00",
                                                                            "expected_description": null,
                                                                            "meta_type": "assertion",
                                                                            "comparison": [[0, 36, "Passed", ["int", "6"], ["int", "6"]], [0, 22, "Passed", ["int", "5"], ["int", "5"]], [0, 55, "Failed", ["int", "2"], ["int", "1"]], [0, 38, "Passed", ["int", "6"], ["int", "6"]], [0, 555, "Failed", "", ""], [0, "", "Failed", "", ""], [1, 600, "Passed", ["str", "A"], ["str", "A"]], [1, 601, "Passed", ["str", "A"], ["str", "A"]], [1, 683, "Failed", "", ""], [1, "", "Failed", "", ""], [2, 688, "Failed", ["str", "a"], ["str", "b"]], [2, 689, "Passed", ["str", "a"], ["str", "a"]], [1, "", "Passed", "", ""], [2, 688, "Passed", ["str", "b"], ["str", "b"]], [2, 689, "Passed", ["str", "b"], ["str", "b"]], [0, "", "Passed", "", ""], [1, 600, "Passed", ["str", "B"], ["str", "B"]], [1, 601, "Passed", ["str", "B"], ["str", "B"]], [1, 683, "Passed", "", ""], [1, "", "Passed", "", ""], [2, 688, "Passed", ["str", "c"], ["str", "c"]], [2, 689, "Passed", ["str", "c"], ["str", "c"]], [1, "", "Passed", "", ""], [2, 688, "Passed", ["str", "d"], ["str", "d"]], [2, 689, "Passed", ["str", "d"], ["str", "d"]]],
                                                                            "description": "Fixmatch assertion",
                                                                            "include_keys": null,
                                                                            "category": "Upstream",
                                                                            "line_no": 155,
                                                                            "exclude_keys": null,
                                                                            "type": "FixMatch",
                                                                            "machine_time": "2019-07-30T08:26:06.240681+00:00",
                                                                            "actual_description": null
                                                                        }, {
                                                                            "passed": false,
                                                                            "utc_time": "2019-07-30T08:26:06.415602+00:00",
                                                                            "expected_description": null,
                                                                            "meta_type": "assertion",
                                                                            "comparison": [[0, 36, "Passed", ["int", "6"], ["int", "6"]], [0, 22, "Passed", ["int", "5"], ["int", "5"]], [0, 55, "Failed", ["int", "2"], ["int", "1"]], [0, 38, "Passed", ["int", "6"], ["int", "6"]], [0, 555, "Failed", "", ""], [0, "", "Failed", "", ""], [1, 600, "Passed", ["str", "A"], ["str", "A"]], [1, 601, "Passed", ["str", "A"], ["str", "A"]], [1, 683, "Failed", "", ""], [1, "", "Failed", "", ""], [2, 688, "Failed", ["str", "a"], ["str", "b"]], [2, 689, "Passed", ["str", "a"], ["str", "a"]], [1, "", "Passed", "", ""], [2, 688, "Passed", ["str", "b"], ["str", "b"]], [2, 689, "Passed", ["str", "b"], ["str", "b"]], [0, "", "Passed", "", ""], [1, 600, "Passed", ["str", "B"], ["str", "B"]], [1, 601, "Passed", ["str", "B"], ["str", "B"]], [1, 683, "Passed", "", ""], [1, "", "Passed", "", ""], [2, 688, "Passed", ["str", "c"], ["str", "c"]], [2, 689, "Passed", ["str", "c"], ["str", "c"]], [1, "", "Passed", "", ""], [2, 688, "Passed", ["str", "d"], ["str", "d"]], [2, 689, "Passed", ["str", "d"], ["str", "d"]]],
                                                                            "description": "Fixmatch assertion",
                                                                            "include_keys": null,
                                                                            "category": "Upstream",
                                                                            "line_no": 155,
                                                                            "exclude_keys": null,
                                                                            "type": "FixMatch",
                                                                            "machine_time": "2019-07-30T08:26:06.415602+00:00",
                                                                            "actual_description": null
                                                                        }
                                                                    ],
                                                                    "description": "Tags: 55, 555, 683, 688 - (Displaying 5 of 6)",
                                                                    "type": "Group"
                                                                }
                                                            ],
                                                            "description": "Displaying failures for 3 distinct tag groups",
                                                            "type": "Group"
                                                        }, {
                                                            "passed": true,
                                                            "meta_type": "assertion",
                                                            "entries": [{
                                                                    "passed": true,
                                                                    "utc_time": "2019-07-30T08:26:05.317004+00:00",
                                                                    "expected_description": null,
                                                                    "meta_type": "assertion",
                                                                    "comparison": [[0, 36, "Passed", ["int", "6"], ["int", "6"]], [0, 22, "Passed", ["int", "5"], ["int", "5"]], [0, 55, "Passed", ["int", "2"], ["int", "2"]], [0, 38, "Passed", ["int", "6"], ["int", "6"]], [0, 555, "Passed", "", ""], [0, "", "Passed", "", ""], [1, 600, "Passed", ["str", "A"], ["str", "A"]], [1, 601, "Passed", ["str", "A"], ["str", "A"]], [1, 683, "Passed", "", ""], [1, "", "Passed", "", ""], [2, 688, "Passed", ["str", "a"], ["str", "a"]], [2, 689, "Passed", ["str", "a"], ["str", "a"]], [1, "", "Passed", "", ""], [2, 688, "Passed", ["str", "b"], ["str", "b"]], [2, 689, "Passed", ["str", "b"], ["str", "b"]], [0, "", "Passed", "", ""], [1, 600, "Passed", ["str", "B"], ["str", "B"]], [1, 601, "Passed", ["str", "B"], ["str", "B"]], [1, 683, "Passed", "", ""], [1, "", "Passed", "", ""], [2, 688, "Passed", ["str", "c"], ["str", "c"]], [2, 689, "Passed", ["str", "c"], ["str", "c"]], [1, "", "Passed", "", ""], [2, 688, "Passed", ["str", "d"], ["str", "d"]], [2, 689, "Passed", ["str", "d"], ["str", "d"]]],
                                                                    "description": "Fixmatch assertion",
                                                                    "include_keys": null,
                                                                    "category": "Upstream",
                                                                    "line_no": 155,
                                                                    "exclude_keys": null,
                                                                    "type": "FixMatch",
                                                                    "machine_time": "2019-07-30T08:26:05.317004+00:00",
                                                                    "actual_description": null
                                                                }, {
                                                                    "passed": true,
                                                                    "utc_time": "2019-07-30T08:26:05.317004+00:00",
                                                                    "expected_description": null,
                                                                    "meta_type": "assertion",
                                                                    "comparison": [[0, 36, "Passed", ["int", "6"], ["int", "6"]], [0, 22, "Passed", ["int", "5"], ["int", "5"]], [0, 55, "Passed", ["int", "2"], ["int", "2"]], [0, 38, "Passed", ["int", "6"], ["int", "6"]], [0, 555, "Passed", "", ""], [0, "", "Passed", "", ""], [1, 600, "Passed", ["str", "A"], ["str", "A"]], [1, 601, "Passed", ["str", "A"], ["str", "A"]], [1, 683, "Passed", "", ""], [1, "", "Passed", "", ""], [2, 688, "Passed", ["str", "a"], ["str", "a"]], [2, 689, "Passed", ["str", "a"], ["str", "a"]], [1, "", "Passed", "", ""], [2, 688, "Passed", ["str", "b"], ["str", "b"]], [2, 689, "Passed", ["str", "b"], ["str", "b"]], [0, "", "Passed", "", ""], [1, 600, "Passed", ["str", "B"], ["str", "B"]], [1, 601, "Passed", ["str", "B"], ["str", "B"]], [1, 683, "Passed", "", ""], [1, "", "Passed", "", ""], [2, 688, "Passed", ["str", "c"], ["str", "c"]], [2, 689, "Passed", ["str", "c"], ["str", "c"]], [1, "", "Passed", "", ""], [2, 688, "Passed", ["str", "d"], ["str", "d"]], [2, 689, "Passed", ["str", "d"], ["str", "d"]]],
                                                                    "description": "Fixmatch assertion",
                                                                    "include_keys": null,
                                                                    "category": "Upstream",
                                                                    "line_no": 155,
                                                                    "exclude_keys": null,
                                                                    "type": "FixMatch",
                                                                    "machine_time": "2019-07-30T08:26:05.317004+00:00",
                                                                    "actual_description": null
                                                                }, {
                                                                    "passed": true,
                                                                    "utc_time": "2019-07-30T08:26:05.317004+00:00",
                                                                    "expected_description": null,
                                                                    "meta_type": "assertion",
                                                                    "comparison": [[0, 36, "Passed", ["int", "6"], ["int", "6"]], [0, 22, "Passed", ["int", "5"], ["int", "5"]], [0, 55, "Passed", ["int", "2"], ["int", "2"]], [0, 38, "Passed", ["int", "6"], ["int", "6"]], [0, 555, "Passed", "", ""], [0, "", "Passed", "", ""], [1, 600, "Passed", ["str", "A"], ["str", "A"]], [1, 601, "Passed", ["str", "A"], ["str", "A"]], [1, 683, "Passed", "", ""], [1, "", "Passed", "", ""], [2, 688, "Passed", ["str", "a"], ["str", "a"]], [2, 689, "Passed", ["str", "a"], ["str", "a"]], [1, "", "Passed", "", ""], [2, 688, "Passed", ["str", "b"], ["str", "b"]], [2, 689, "Passed", ["str", "b"], ["str", "b"]], [0, "", "Passed", "", ""], [1, 600, "Passed", ["str", "B"], ["str", "B"]], [1, 601, "Passed", ["str", "B"], ["str", "B"]], [1, 683, "Passed", "", ""], [1, "", "Passed", "", ""], [2, 688, "Passed", ["str", "c"], ["str", "c"]], [2, 689, "Passed", ["str", "c"], ["str", "c"]], [1, "", "Passed", "", ""], [2, 688, "Passed", ["str", "d"], ["str", "d"]], [2, 689, "Passed", ["str", "d"], ["str", "d"]]],
                                                                    "description": "Fixmatch assertion",
                                                                    "include_keys": null,
                                                                    "category": "Upstream",
                                                                    "line_no": 155,
                                                                    "exclude_keys": null,
                                                                    "type": "FixMatch",
                                                                    "machine_time": "2019-07-30T08:26:05.317004+00:00",
                                                                    "actual_description": null
                                                                }, {
                                                                    "passed": true,
                                                                    "utc_time": "2019-07-30T08:26:05.317004+00:00",
                                                                    "expected_description": null,
                                                                    "meta_type": "assertion",
                                                                    "comparison": [[0, 36, "Passed", ["int", "6"], ["int", "6"]], [0, 22, "Passed", ["int", "5"], ["int", "5"]], [0, 55, "Passed", ["int", "2"], ["int", "2"]], [0, 38, "Passed", ["int", "6"], ["int", "6"]], [0, 555, "Passed", "", ""], [0, "", "Passed", "", ""], [1, 600, "Passed", ["str", "A"], ["str", "A"]], [1, 601, "Passed", ["str", "A"], ["str", "A"]], [1, 683, "Passed", "", ""], [1, "", "Passed", "", ""], [2, 688, "Passed", ["str", "a"], ["str", "a"]], [2, 689, "Passed", ["str", "a"], ["str", "a"]], [1, "", "Passed", "", ""], [2, 688, "Passed", ["str", "b"], ["str", "b"]], [2, 689, "Passed", ["str", "b"], ["str", "b"]], [0, "", "Passed", "", ""], [1, 600, "Passed", ["str", "B"], ["str", "B"]], [1, 601, "Passed", ["str", "B"], ["str", "B"]], [1, 683, "Passed", "", ""], [1, "", "Passed", "", ""], [2, 688, "Passed", ["str", "c"], ["str", "c"]], [2, 689, "Passed", ["str", "c"], ["str", "c"]], [1, "", "Passed", "", ""], [2, 688, "Passed", ["str", "d"], ["str", "d"]], [2, 689, "Passed", ["str", "d"], ["str", "d"]]],
                                                                    "description": "Fixmatch assertion",
                                                                    "include_keys": null,
                                                                    "category": "Upstream",
                                                                    "line_no": 155,
                                                                    "exclude_keys": null,
                                                                    "type": "FixMatch",
                                                                    "machine_time": "2019-07-30T08:26:05.317004+00:00",
                                                                    "actual_description": null
                                                                }, {
                                                                    "passed": true,
                                                                    "utc_time": "2019-07-30T08:26:05.317004+00:00",
                                                                    "expected_description": null,
                                                                    "meta_type": "assertion",
                                                                    "comparison": [[0, 36, "Passed", ["int", "6"], ["int", "6"]], [0, 22, "Passed", ["int", "5"], ["int", "5"]], [0, 55, "Passed", ["int", "2"], ["int", "2"]], [0, 38, "Passed", ["int", "6"], ["int", "6"]], [0, 555, "Passed", "", ""], [0, "", "Passed", "", ""], [1, 600, "Passed", ["str", "A"], ["str", "A"]], [1, 601, "Passed", ["str", "A"], ["str", "A"]], [1, 683, "Passed", "", ""], [1, "", "Passed", "", ""], [2, 688, "Passed", ["str", "a"], ["str", "a"]], [2, 689, "Passed", ["str", "a"], ["str", "a"]], [1, "", "Passed", "", ""], [2, 688, "Passed", ["str", "b"], ["str", "b"]], [2, 689, "Passed", ["str", "b"], ["str", "b"]], [0, "", "Passed", "", ""], [1, 600, "Passed", ["str", "B"], ["str", "B"]], [1, 601, "Passed", ["str", "B"], ["str", "B"]], [1, 683, "Passed", "", ""], [1, "", "Passed", "", ""], [2, 688, "Passed", ["str", "c"], ["str", "c"]], [2, 689, "Passed", ["str", "c"], ["str", "c"]], [1, "", "Passed", "", ""], [2, 688, "Passed", ["str", "d"], ["str", "d"]], [2, 689, "Passed", ["str", "d"], ["str", "d"]]],
                                                                    "description": "Fixmatch assertion",
                                                                    "include_keys": null,
                                                                    "category": "Upstream",
                                                                    "line_no": 155,
                                                                    "exclude_keys": null,
                                                                    "type": "FixMatch",
                                                                    "machine_time": "2019-07-30T08:26:05.317004+00:00",
                                                                    "actual_description": null
                                                                }
                                                            ],
                                                            "description": "Upstream - FixMatch - Passing - Displaying 5 of 410.",
                                                            "type": "Group"
                                                        }
                                                    ],
                                                    "description": "Assertion type: Fix Match",
                                                    "type": "Group"
                                                }
                                            ],
                                            "description": "Category: Upstream",
                                            "type": "Group"
                                        }
                                    ],
                                    "description": null,
                                    "type": "Summary"
                                },

                        ],
                        "uid": "89012abb-1111-45bce-a6a5-3188c111111",
                        "type": "TestCaseReport",
                        "logs": []
<<<<<<< HEAD
                    }, {
                                    "type": "TestCaseReport",
                                    "logs": [],
                                    "description": null,
                                    "suite_related": false,
                                    "status": "passed",
                                    "uid": "94c36a36-ccb5-4ed1-8d3b-54209ea7b534",
                                    "name": "test_graph",
                                    "status_override": null,
                                    "timer": {
                                        "run": {
                                            "end": "2019-08-02T09:08:05.071680+00:00",
                                            "start": "2019-08-02T09:08:04.915406+00:00"
                                        }
                                    },
                                    "tags": {},
                                    "entries": [
                                    {
                                            "type": "Graph",
                                            "description": "Line Graph",
                                            "utc_time": "2019-08-02T09:08:04.915406+00:00",
                                            "meta_type": "entry",
                                            "series_options": {
                                                "Data Name": {
                                                    "colour": "red"
                                                }
                                            },
                                            "discrete_chart": false,
                                            "line_no": 41,
                                            "graph_data": {
                                                "Data Name": [{
                                                        "x": 0,
                                                        "y": 8
                                                    }, {
                                                        "x": 1,
                                                        "y": 5
                                                    }, {
                                                        "x": 2,
                                                        "y": 4
                                                    }, {
                                                        "x": 3,
                                                        "y": 9
                                                    }, {
                                                        "x": 4,
                                                        "y": 1
                                                    }, {
                                                        "x": 5,
                                                        "y": 7
                                                    }, {
                                                        "x": 6,
                                                        "y": 6
                                                    }, {
                                                        "x": 7,
                                                        "y": 3
                                                    }, {
                                                        "x": 8,
                                                        "y": 2
                                                    }, {
                                                        "x": 9,
                                                        "y": 0
                                                    }
                                                ]
                                            },
                                            "graph_options": {
                                                "xAxisTitle": "Time",
                                                "yAxisTitle": "Failures"
                                            },
                                            "graph_type": "Line",
                                            "category": "DEFAULT",
                                            "machine_time": "2019-08-02T09:08:04.915406+00:00"
                                        },
                                        {
                                            "type": "Graph",
                                            "description": "Scatter Graph",
                                            "utc_time": "2019-08-02T09:08:05.046069+00:00",
                                            "meta_type": "entry",
                                            "series_options": {
                                                "Data Name": {
                                                    "colour": "black"
                                                }
                                            },
                                            "discrete_chart": false,
                                            "line_no": 63,
                                            "graph_data": {
                                                "Data Name": [{
                                                        "x": 0,
                                                        "y": 8
                                                    }, {
                                                        "x": 1,
                                                        "y": 50
                                                    }, {
                                                        "x": 2,
                                                        "y": 4
                                                    }, {
                                                        "x": -10,
                                                        "y": 9
                                                    }, {
                                                        "x": 4,
                                                        "y": 1
                                                    }, {
                                                        "x": 5,
                                                        "y": 7
                                                    }, {
                                                        "x": 6,
                                                        "y": -3
                                                    }, {
                                                        "x": 7,
                                                        "y": 3
                                                    }, {
                                                        "x": 100,
                                                        "y": 2
                                                    }, {
                                                        "x": 9,
                                                        "y": 0
                                                    }
                                                ]
                                            },
                                            "graph_options": null,
                                            "graph_type": "Scatter",
                                            "category": "DEFAULT",
                                            "machine_time": "2019-08-02T09:08:05.046069+00:00"
                                        },
                                        {
                                            "type": "Graph",
                                            "description": "Bar Graph",
                                            "utc_time": "2019-08-02T09:08:05.049891+00:00",
                                            "meta_type": "entry",
                                            "series_options": null,
                                            "discrete_chart": false,
                                            "line_no": 76,
                                            "graph_data": {
                                                "Any Name You Want": [{
                                                        "x": "A",
                                                        "y": 10
                                                    }, {
                                                        "x": "B",
                                                        "y": 5
                                                    }, {
                                                        "x": "C",
                                                        "y": 15
                                                    }
                                                ]
                                            },
                                            "graph_options": null,
                                            "graph_type": "Bar",
                                            "category": "DEFAULT",
                                            "machine_time": "2019-08-02T09:08:05.049891+00:00"
                                        },
                                        {
                                            "type": "Graph",
                                            "description": "Hexbin Graph",
                                            "utc_time": "2019-08-02T09:08:05.054120+00:00",
                                            "meta_type": "entry",
                                            "series_options": null,
                                            "discrete_chart": false,
                                            "line_no": 96,
                                            "graph_data": {
                                                "Data Name": [{
                                                        "x": 0,
                                                        "y": 8
                                                    }, {
                                                        "x": 1,
                                                        "y": 5
                                                    }, {
                                                        "x": 2,
                                                        "y": 4
                                                    }, {
                                                        "x": 3,
                                                        "y": 9
                                                    }, {
                                                        "x": 4,
                                                        "y": 1
                                                    }, {
                                                        "x": 5,
                                                        "y": 7
                                                    }, {
                                                        "x": 6,
                                                        "y": 6
                                                    }, {
                                                        "x": 7,
                                                        "y": 3
                                                    }, {
                                                        "x": 8,
                                                        "y": 2
                                                    }, {
                                                        "x": 9,
                                                        "y": 0
                                                    }
                                                ]
                                            },
                                            "graph_options": null,
                                            "graph_type": "Hexbin",
                                            "category": "DEFAULT",
                                            "machine_time": "2019-08-02T09:08:05.054120+00:00"
                                        },
                                        {
                                            "type": "Graph",
                                            "description": "Whisker Graph",
                                            "utc_time": "2019-08-02T09:08:05.058648+00:00",
                                            "meta_type": "entry",
                                            "series_options": null,
                                            "discrete_chart": false,
                                            "line_no": 112,
                                            "graph_data": {
                                                "Data Name": [{
                                                        "x": 1,
                                                        "y": 10,
                                                        "xVariance": 0.5,
                                                        "yVariance": 2
                                                    }, {
                                                        "x": 1.7,
                                                        "y": 12,
                                                        "xVariance": 1,
                                                        "yVariance": 1
                                                    }, {
                                                        "x": 2,
                                                        "y": 5,
                                                        "xVariance": 0,
                                                        "yVariance": 0
                                                    }, {
                                                        "x": 3,
                                                        "y": 15,
                                                        "xVariance": 0,
                                                        "yVariance": 2
                                                    }, {
                                                        "x": 2.5,
                                                        "y": 7,
                                                        "xVariance": 0.25,
                                                        "yVariance": 2
                                                    }, {
                                                        "x": 1.8,
                                                        "y": 7,
                                                        "xVariance": 0.25,
                                                        "yVariance": 1
                                                    }
                                                ]
                                            },
                                            "graph_options": null,
                                            "graph_type": "Whisker",
                                            "category": "DEFAULT",
                                            "machine_time": "2019-08-02T09:08:05.058648+00:00"
                                        },
                                        {
                                            "type": "Graph",
                                            "description": "Contour Graph",
                                            "utc_time": "2019-08-02T09:08:05.062900+00:00",
                                            "meta_type": "entry",
                                            "series_options": null,
                                            "discrete_chart": false,
                                            "line_no": 132,
                                            "graph_data": {
                                                "Data Name": [{
                                                        "x": 0,
                                                        "y": 8
                                                    }, {
                                                        "x": 1,
                                                        "y": 50
                                                    }, {
                                                        "x": 2,
                                                        "y": 4
                                                    }, {
                                                        "x": -10,
                                                        "y": 9
                                                    }, {
                                                        "x": 4,
                                                        "y": 1
                                                    }, {
                                                        "x": 5,
                                                        "y": 7
                                                    }, {
                                                        "x": 6,
                                                        "y": -3
                                                    }, {
                                                        "x": 7,
                                                        "y": 3
                                                    }, {
                                                        "x": 100,
                                                        "y": 2
                                                    }, {
                                                        "x": 9,
                                                        "y": 0
                                                    }
                                                ]
                                            },
                                            "graph_options": null,
                                            "graph_type": "Contour",
                                            "category": "DEFAULT",
                                            "machine_time": "2019-08-02T09:08:05.062900+00:00"
                                        },
                                        {
                                            "type": "Graph",
                                            "description": "Pie Chart",
                                            "utc_time": "2019-08-02T09:08:05.067854+00:00",
                                            "meta_type": "entry",
                                            "series_options": {
                                                "Data Name": {
                                                    "colour": "literal"
                                                }
                                            },
                                            "discrete_chart": true,
                                            "line_no": 150,
                                            "graph_data": {
                                                "Data Name": [{
                                                        "angle": 1,
                                                        "color": "#89DAC1",
                                                        "name": "Car"
                                                    }, {
                                                        "angle": 2,
                                                        "color": "#F6D18A",
                                                        "name": "Bus"
                                                    }, {
                                                        "angle": 5,
                                                        "color": "#1E96BE",
                                                        "name": "Train"
                                                    }, {
                                                        "angle": 3,
                                                        "color": "#DA70BF",
                                                        "name": "Bicycle"
                                                    }, {
                                                        "angle": 5,
                                                        "color": "#F6D18A",
                                                        "name": "Walking"
                                                    }
                                                ]
                                            },
                                            "graph_options": null,
                                            "graph_type": "Pie",
                                            "category": "DEFAULT",
                                            "machine_time": "2019-08-02T09:08:05.067854+00:00"
                                        }
                                    ]
                                },
                                {
                                    "type": "TestCaseReport",
                                    "logs": [],
                                    "description": null,
                                    "suite_related": false,
                                    "status": "passed",
                                    "uid": "1878cc5b-71d7-4b04-9f4c-b16f55f547ac",
                                    "name": "test_multiseries_graph",
                                    "status_override": null,
                                    "timer": {
                                        "run": {
                                            "end": "2019-08-02T09:08:05.097121+00:00",
                                            "start": "2019-08-02T09:08:05.084065+00:00"
                                        }
                                    },
                                    "tags": {},
                                    "entries": [
                                    {
                                            "type": "Graph",
                                            "description": "Line Graph",
                                            "utc_time": "2019-08-02T09:08:05.084065+00:00",
                                            "meta_type": "entry",
                                            "series_options": {
                                                "graph 1": {
                                                    "colour": "red"
                                                },
                                                "graph 2": {
                                                    "colour": "blue"
                                                }
                                            },
                                            "discrete_chart": false,
                                            "line_no": 187,
                                            "graph_data": {
                                                "graph 1": [{
                                                        "x": 0,
                                                        "y": 8
                                                    }, {
                                                        "x": 1,
                                                        "y": 5
                                                    }, {
                                                        "x": 2,
                                                        "y": 4
                                                    }, {
                                                        "x": 3,
                                                        "y": 9
                                                    }, {
                                                        "x": 4,
                                                        "y": 1
                                                    }, {
                                                        "x": 5,
                                                        "y": 7
                                                    }, {
                                                        "x": 6,
                                                        "y": 6
                                                    }, {
                                                        "x": 7,
                                                        "y": 3
                                                    }, {
                                                        "x": 8,
                                                        "y": 2
                                                    }, {
                                                        "x": 9,
                                                        "y": 0
                                                    }
                                                ],
                                                "graph 2": [{
                                                        "x": 1,
                                                        "y": 3
                                                    }, {
                                                        "x": 2,
                                                        "y": 5
                                                    }, {
                                                        "x": 3,
                                                        "y": 15
                                                    }, {
                                                        "x": 4,
                                                        "y": 12
                                                    }
                                                ]
                                            },
                                            "graph_options": {
                                                "xAxisTitle": "Time",
                                                "yAxisTitle": "Volume",
                                                "legend": true
                                            },
                                            "graph_type": "Line",
                                            "category": "DEFAULT",
                                            "machine_time": "2019-08-02T09:08:05.084065+00:00"
                                        },
                                         {
                                            "type": "Graph",
                                            "description": "Bar Graph",
                                            "utc_time": "2019-08-02T09:08:05.090938+00:00",
                                            "meta_type": "entry",
                                            "series_options": {
                                                "Bar 1": {
                                                    "colour": "green"
                                                },
                                                "Bar 2": {
                                                    "colour": "purple"
                                                }
                                            },
                                            "discrete_chart": false,
                                            "line_no": 211,
                                            "graph_data": {
                                                "Bar 1": [{
                                                        "x": "A",
                                                        "y": 10
                                                    }, {
                                                        "x": "B",
                                                        "y": 5
                                                    }, {
                                                        "x": "C",
                                                        "y": 15
                                                    }
                                                ],
                                                "Bar 2": [{
                                                        "x": "A",
                                                        "y": 3
                                                    }, {
                                                        "x": "B",
                                                        "y": 6
                                                    }, {
                                                        "x": "C",
                                                        "y": 15
                                                    }, {
                                                        "x": "D",
                                                        "y": 12
                                                    }
                                                ]
                                            },
                                            "graph_options": {
                                                "legend": true
                                            },
                                            "graph_type": "Bar",
                                            "category": "DEFAULT",
                                            "machine_time": "2019-08-02T09:08:05.090938+00:00"
                                        },
                                        {
                                            "type": "Graph",
                                            "description": "Bar Graph",
                                            "utc_time": "2019-08-02T09:08:05.090938+00:00",
                                            "meta_type": "entry",
                                            "series_options": null,
                                            "discrete_chart": false,
                                            "line_no": 211,
                                            "graph_data": {
                                                "Bar 1": [{
                                                        "x": "A",
                                                        "y": 10
                                                    }, {
                                                        "x": "B",
                                                        "y": 5
                                                    }, {
                                                        "x": "C",
                                                        "y": 15
                                                    }
                                                ],
                                                "Bar 2": [{
                                                        "x": "A",
                                                        "y": 3
                                                    }, {
                                                        "x": "B",
                                                        "y": 6
                                                    }, {
                                                        "x": "C",
                                                        "y": 15
                                                    }, {
                                                        "x": "D",
                                                        "y": 12
                                                    }
                                                ],
                                                "Bar 3": [{
                                                        "x": "A",
                                                        "y": 10
                                                    }, {
                                                        "x": "B",
                                                        "y": 5
                                                    }, {
                                                        "x": "C",
                                                        "y": 15
                                                    }
                                                ],
                                                "Bar 4": [{
                                                        "x": "A",
                                                        "y": 10
                                                    }, {
                                                        "x": "B",
                                                        "y": 5
                                                    }, {
                                                        "x": "C",
                                                        "y": 15
                                                    }
                                                ],
                                                "Bar 5": [{
                                                        "x": "A",
                                                        "y": 10
                                                    }, {
                                                        "x": "B",
                                                        "y": 5
                                                    }, {
                                                        "x": "C",
                                                        "y": 15
                                                    }
                                                ],
                                                "Bar 6": [{
                                                        "x": "A",
                                                        "y": 10
                                                    }, {
                                                        "x": "B",
                                                        "y": 5
                                                    }, {
                                                        "x": "C",
                                                        "y": 15
                                                    }
                                                ],
                                                "Bar 7": [{
                                                        "x": "A",
                                                        "y": 10
                                                    }, {
                                                        "x": "B",
                                                        "y": 5
                                                    }, {
                                                        "x": "C",
                                                        "y": 15
                                                    }
                                                ],
                                                "Bar 8": [{
                                                        "x": "A",
                                                        "y": 10
                                                    }, {
                                                        "x": "B",
                                                        "y": 5
                                                    }, {
                                                        "x": "C",
                                                        "y": 15
                                                    }
                                                ],
                                                "Bar 9": [{
                                                        "x": "A",
                                                        "y": 10
                                                    }, {
                                                        "x": "B",
                                                        "y": 5
                                                    }, {
                                                        "x": "C",
                                                        "y": 15
                                                    }
                                                ],
                                                "Bar 10": [{
                                                        "x": "A",
                                                        "y": 10
                                                    }, {
                                                        "x": "B",
                                                        "y": 5
                                                    }, {
                                                        "x": "C",
                                                        "y": 15
                                                    }
                                                ],
                                                "Bar 11": [{
                                                        "x": "A",
                                                        "y": 10
                                                    }, {
                                                        "x": "B",
                                                        "y": 5
                                                    }, {
                                                        "x": "C",
                                                        "y": 15
                                                    }
                                                ],
                                                "Bar 12": [{
                                                        "x": "A",
                                                        "y": 10
                                                    }, {
                                                        "x": "B",
                                                        "y": 5
                                                    }, {
                                                        "x": "C",
                                                        "y": 15
                                                    }
                                                ]
                                            },
                                            "graph_options": {
                                                "legend": true,
                                                'xAxisTitle': 'QWERTYUIOPASDFGHJKLZXCVBNMqwertyuiopasdfghjklzxcvbnm',
                                                'yAxisTitle': 'QWERTYUIOPASDFGHJKLZXCVBNMqwertyuiopasdfghjklzxcvbnm'
                                            },
                                            "graph_type": "Bar",
                                            "category": "DEFAULT",
                                            "machine_time": "2019-08-02T09:08:05.090938+00:00"
                                        }
                                    ]
                                }
=======
                    },
                    {
                        "status": "passed",
                        "name": "test_attachments",
                        "tags": {},
                        "description": null,
                        "timer": {
                            "run": {
                                "start": "2019-02-12T17:41:43.321328+00:00",
                                "end": "2019-02-12T17:41:43.327366+00:00"
                            }
                        },
                        "suite_related": false,
                        "status_override": null,
                        'entries': [{
                            'category': 'suite',
                            'description': 'Example test suite.',
                            'entries': [{
                                'description': 'Attaches afile to the report.',
                                'entries': [{
                                    'category': 'DEFAULT',
                                    'description': null,
                                    'hash': 'e293da7540774a9f838f5a0e88ab549a',
                                    'filesize': 100,
                                    'dst_path': 'tmp9jauyax8-e293da7540774a9f838f5a0e88ab549a-100.txt',
                                    'orig_filename': 'tmp9jauyax8.txt',
                                    'line_no': 20,
                                    'machine_time': '2019-08-05T16:25:21.391788+00:00',
                                    'meta_type': 'entry',
                                    'source_path': '/tmp/tmp9jauyax8.txt',
                                    'type': 'Attachment',
                                    'utc_time': '2019-08-05T15:25:21.391773+00:00',
                                    'uuid': 'e293da75-4077-4a9f-838f-5a0e88ab549a'
                                }],
                                'logs': [],
                                'name': 'test_attach',
                                'status': 'passed',
                                'status_override': null,
                                'suite_related': false,
                                'tags': {},
                                'timer': {'run': {'end': '2019-08-05T15:25:22.054522+00:00',
                                                  'start': '2019-08-05T15:25:21.390157+00:00'}},
                                'type': 'TestCaseReport',
                                'uid': '18551bfe-35b8-4f95-90f1-2c37f37bfe9f'
                            }],
                            'fix_spec_path': null,
                            'logs': [],
                            'name': 'TestSuite',
                            'part': null,
                            'status': 'passed',
                            'status_override': null,
                            'tags': {},
                            'timer': {'run': {'end': '2019-08-05T15:25:22.062482+00:00',
                                              'start': '2019-08-05T15:25:21.389890+00:00'}},
                            'type': 'TestGroupReport',
                            'uid': '5b4d240c-be6f-42b7-9bd6-20164944449a'
                        }],
                    }
>>>>>>> a1e01f20
                ],
                "uid": "c01e19ca-dfdc-4c34-9b0f-a28b9acd896a",
                "type": "TestGroupReport",
                "logs": []
            }
        ],
        "uid": "0c10b29b-7cc2-4ebb-a25c-e44e991f21f3",
        "type": "TestGroupReport",
        "logs": []
    }
], "name": "Assertions Example"
};


export {
  TESTPLAN_REPORT,
  fakeReportAssertions,
}<|MERGE_RESOLUTION|>--- conflicted
+++ resolved
@@ -3210,7 +3210,6 @@
                         "uid": "89012abb-1111-45bce-a6a5-3188c111111",
                         "type": "TestCaseReport",
                         "logs": []
-<<<<<<< HEAD
                     }, {
                                     "type": "TestCaseReport",
                                     "logs": [],
@@ -3837,7 +3836,6 @@
                                         }
                                     ]
                                 }
-=======
                     },
                     {
                         "status": "passed",
@@ -3896,14 +3894,13 @@
                             'uid': '5b4d240c-be6f-42b7-9bd6-20164944449a'
                         }],
                     }
->>>>>>> a1e01f20
                 ],
                 "uid": "c01e19ca-dfdc-4c34-9b0f-a28b9acd896a",
                 "type": "TestGroupReport",
                 "logs": []
             }
         ],
-        "uid": "0c10b29b-7cc2-4ebb-a25c-e44e991f21f3",
+        "uid": "0c10b29b-7cc2-4ebb-a5c-e44e991f21f3",
         "type": "TestGroupReport",
         "logs": []
     }
