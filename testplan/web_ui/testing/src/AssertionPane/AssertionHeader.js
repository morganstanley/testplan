import { useState } from "react";
import PropTypes from "prop-types";
import { css, StyleSheet } from "aphrodite";
import { CardHeader, Tooltip } from "reactstrap";
import { library } from "@fortawesome/fontawesome-svg-core";
import { FontAwesomeIcon } from "@fortawesome/react-fontawesome";
import {
  faLayerGroup,
  faTimes,
  faInfo,
  faCheck,
} from "@fortawesome/free-solid-svg-icons";
import Button from "@material-ui/core/Button";
import Linkify from "linkify-react";
<<<<<<< HEAD
import _ from "lodash";
=======
import { getWorkspacePath } from "../Common/utils";
>>>>>>> 84442ee2

library.add(faLayerGroup);


const STATUS_ICONS = {
  false: faTimes,
  true: faCheck,
  undefined: faInfo,
};

/**
 * Header component of an assertion.
 */
function AssertionHeader({
  assertion,
  displayPath,
  uid,
  toggleExpand,
  showStatusIcons,
}) {
  const [isUTCTooltipOpen, setIsUTCTooltipOpen] = useState(false);
  const [isPathTooltipOpen, setIsPathTooltipOpen] = useState(false);
  const [isDurationTooltipOpen, setIsDurationTooltipOpen] = useState(false);
  const [is1LinerTooltipOpen, setIs1LinerTooltipOpen] = useState(false);

  /**
   * Toggle the visibility of tooltip of file path.
   */
  const togglePathTooltip = () => {
    setIsPathTooltipOpen(!isPathTooltipOpen);
  };

  /**
   * Toggle the visibility of tooltip of assertion start time.
   */
  const toggleUTCTooltip = () => {
    setIsUTCTooltipOpen(!isUTCTooltipOpen);
  };

  /**
   * Toggle the visibility of tooltip of duration between assertions.
   */
  const toggleDurationTooltip = () => {
    setIsDurationTooltipOpen(!isDurationTooltipOpen);
  };

  /**
   * Toggle the visibility of tooltip of duration between assertions.
   */
  const toggle1LinerTooltip = () => {
    setIs1LinerTooltipOpen(!is1LinerTooltipOpen);
  };

  const cardHeaderColorStyle =
    assertion.passed === undefined
      ? styles.cardHeaderColorLog
      : assertion.passed
      ? styles.cardHeaderColorPassed
      : styles.cardHeaderColorFailed;

  const timeInfoArray = assertion.timeInfoArray || [];
  let component =
    _.isEmpty(assertion.utc_time) && _.isEmpty(assertion.timestamp) ? (
      <span className={css(styles.cardHeaderAlignRight)}>
        <FontAwesomeIcon // Should be a nested assertion group
          size="sm"
          key="faLayerGroup"
          icon="layer-group"
          className={css(styles.icon)}
        />
      </span>
    ) : timeInfoArray.length === 0 ? (
      <span className={css(styles.cardHeaderAlignRight)}></span>
    ) : (
      <>
        <span
          className={
            css(styles.cardHeaderAlignRight, styles.timeInfo, styles.button)
          }
          onClick={toggleExpand}
          id={`tooltip_duration_${timeInfoArray[0]}`}
          style={{ order: 3, display: "inline-flex", alignItems: "center" }}
        >
          {timeInfoArray[2]}
        </span>
        <span
          className={css(styles.cardHeaderAlignRight, styles.button)}
          onClick={toggleExpand}
          style={{ order: 2 }}
        >
          &nbsp;&nbsp;
        </span>
        <span
          className={
            css(styles.cardHeaderAlignRight, styles.timeInfo, styles.button)
          }
          onClick={toggleExpand}
          id={`tooltip_utc_${timeInfoArray[0]}`}
          style={{ order: 1, display: "inline-flex", alignItems: "center" }}
        >
          {timeInfoArray[1]}
        </span>
        <span
          className={css(styles.cardHeaderAlignRight)}
          style={{ order: 5 }}
        >
          &nbsp;&nbsp;
        </span>
        <Tooltip
          placement="bottom"
          isOpen={isUTCTooltipOpen}
          target={`tooltip_utc_${timeInfoArray[0]}`}
          toggle={toggleUTCTooltip}
        >
          {"Assertion start time"}
        </Tooltip>
        <Tooltip
          placement="bottom"
          isOpen={isDurationTooltipOpen}
          target={`tooltip_duration_${timeInfoArray[0]}`}
          toggle={toggleDurationTooltip}
        >
          {"Time elapsed since last assertion"}
        </Tooltip>
      </>
    );

  const pathButton = assertion.file_path && assertion.line_no ? (
    <>
      <Button
        className={css(styles.pathButton)}
        onClick={() => {
          navigator.clipboard.writeText(getPath(assertion));
        }}
      >
        <span
          id={`tooltip_path_${uid}`}
          className={css(cardHeaderColorStyle)}
        >
          {renderPath(assertion)}
        </span>
      </Button>
      <Tooltip
        isOpen={isPathTooltipOpen}
        target={`tooltip_path_${uid}`}
        toggle={togglePathTooltip}
        style={{maxWidth: "400px"}}
      >
        {getPath(assertion)}
      </Tooltip>
      <br></br>
    </>
  ) : (
    <></>
  );

  const oneLiner = assertion?.code_context ? (
    <>
      <span 
        id={`tooltip_1liner_${uid}`}
        className={css(styles.cardHeader1liner)}
      >
        {assertion.code_context}
      </span>
      <Tooltip
        isOpen={is1LinerTooltipOpen}
        target={`tooltip_1liner_${uid}`}
        toggle={toggle1LinerTooltip}
        style={{maxWidth: "400px"}}
      >
        {assertion.code_context}
      </Tooltip>
    </>
  ) : (
    <></>
  );

  const codeContext = displayPath ? (
    <>
      <div
        className={css(
          styles.cardHeaderCode, styles.cardHeaderAlignRight, styles.timeInfo
        )}
        style={{ order: 6, marginLeft: "10px" }}
      >
        <span>
          {pathButton}
          {oneLiner}
        </span>
      </div>
    </>
  ) : (
    <></>
  );


  const description = assertion.description ? (
    assertion.type === "Log" ? (
      <Linkify
        options={{
          target: "_blank",
          validate: {
            url: (value) => /^https?:\/\//.test(value),
          },
        }}
      >
        {assertion.description}
      </Linkify>
    ) : (
      assertion.description + " "
    )
  ) : (
    ""
  );

  const statusIcon = showStatusIcons ? (
    <span className={css(styles.statusIcon)}>
      <FontAwesomeIcon
        title={assertion.passed ? "passed" : "failed"}
        size="sm"
        icon={STATUS_ICONS[assertion.passed]}
        className={css(styles.icon)}
      />
    </span>
  ) : null;

  return (
    <CardHeader className={css(styles.cardHeader, cardHeaderColorStyle)}>
      <div style={{ display: "flex" }}>
        <span
          className={css(styles.button)}
          onClick={toggleExpand}
          style={{
            order: 4,
            flexGrow: 4,
            padding: ".125rem 0.75rem",
            display: "flex",
            alignItems: "center",
            ...assertion.custom_style,
          }}
        >
          {statusIcon}
          <span style={{ fontWeight: "bold" }}>{description}</span>
          <span>({assertion.type})</span>
        </span>
        {component}
        {codeContext}
        {/*
          TODO will be implemented when complete permalink feature
          linkIcon
        */}
      </div>
    </CardHeader>
  );
}

AssertionHeader.propTypes = {
  /** Assertion being rendered */
  assertion: PropTypes.object,
  /** Index of the assertion */
  index: PropTypes.number,
  /** Function when clicking header */
  onClick: PropTypes.func,
};

const renderPath = (assertion) => {
  if (assertion.file_path && assertion.line_no) {
    return (
      <>
        <span className={css(styles.icon)}>
          <i className="fa fa-copy fa-s"></i>
        </span>
        <div className={css(styles.cardHeaderPath)}>
          <span className={css(styles.cardHeaderPathInner)}>
            {getWorkspacePath(getPath(assertion))}
          </span>
        </div>
      </>
    );
  }
  return null;
};

const getPath = (assertion) => {
  if (assertion.file_path && assertion.line_no) {
    return assertion.file_path + ":" + assertion.line_no;
  }
  return null;
};

const styles = StyleSheet.create({
  cardHeader: {
    padding: "0",
    fontSize: "small",
    lineHeight: 1.75,
    backgroundColor: "rgba(0,0,0,0)", // Move to defaults?
    borderBottom: "1px solid",
  },

  button: {
    cursor: "pointer",
  },

  cardHeaderColorLog: {
    borderBottomColor: "#000000", // Move to defaults?
    color: "#000000", // Move to defaults?
  },

  cardHeaderColorPassed: {
    borderBottomColor: "#28a745", // Move to defaults
    color: "#28a745", // Move to defaults
  },

  cardHeaderColorFailed: {
    borderBottomColor: "#dc3545", // Move to defaults
    color: "#dc3545", // Move to defaults
  },

  cardHeaderAlignRight: {
    float: "right",
  },

  timeInfo: {
    padding: "2px 0px",
  },

  cardHeaderPath: {
    float: "right",
    //fontSize: "smaller",
    maxWidth: "400px",
    "-webkit-line-clamp": 1,
    "-webkit-box-orient": "vertical",
    "white-space": "nowrap",
    direction: "rtl",
    overflow: "hidden",
    textOverflow: "ellipsis",
    textTransform: "none",
  },

  cardHeader1liner: {
    float: "right",
    maxWidth: "400px",
    "-webkit-line-clamp": 1,
    "-webkit-box-orient": "vertical",
    "white-space": "nowrap",
    overflow: "hidden",
    textOverflow: "ellipsis",
    textTransform: "none",
  },

  pathButton: {
    padding: "0px",
    fontFamily: "inherit",
    fontSize: "inherit",
    lineHeight: "0.8rem",
    letterSpacing: "normal",
  },

  cardHeaderPathInner: {
    unicodeBidi: "plaintext",
  },

  cardHeaderCode: {
    display: "flex",
    alignItems: "center",
    textAlign: "right",
    whiteSpace: "pre-wrap",
    fontFamily: "monospace",
    opacity: "80%",
    lineHeight: "0.8rem",
  },

  collapseDiv: {
    paddingLeft: "1.25rem",
  },

  icon: {
    margin: "0rem .25rem 0rem 0rem",
  },
  statusIcon: {
    display: "inline-flex",
    width: "1rem",
    justifyContent: "center",
  },
});

export default AssertionHeader;<|MERGE_RESOLUTION|>--- conflicted
+++ resolved
@@ -12,11 +12,8 @@
 } from "@fortawesome/free-solid-svg-icons";
 import Button from "@material-ui/core/Button";
 import Linkify from "linkify-react";
-<<<<<<< HEAD
 import _ from "lodash";
-=======
 import { getWorkspacePath } from "../Common/utils";
->>>>>>> 84442ee2
 
 library.add(faLayerGroup);
 
