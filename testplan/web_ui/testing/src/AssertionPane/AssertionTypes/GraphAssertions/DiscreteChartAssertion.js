--- conflicted
+++ resolved
@@ -34,12 +34,8 @@
     for (let key in data) {
         plots.push(
                      <GraphComponent
-<<<<<<< HEAD
                       colorType={series_colours[key]}
-=======
                       key={key}
-                      colorType= {series_colour}
->>>>>>> b7a049be
                       data={data[key]}
                       width={400}
                       height={300}
