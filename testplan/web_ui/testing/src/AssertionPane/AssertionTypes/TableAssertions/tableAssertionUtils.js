/** @module tableAssertionUtils */

import {domToString} from './../../../Common/utils';

<<<<<<< HEAD
const _TP_BLANK_CELL = '_TP_BLANK_CELL';
=======

/**
 * Function to add styling to table cells with conditions based on their values.
 *
 * @param {Array} params
 * @returns {object}
 * @private
 */
function tableCellStyle(params) {
  const isValueRow = params.data.ev === 'Value';
  const isCellFailed = params.data.passed[params.colDef.field] === false;
  let cellStyle = {};

  if (isValueRow) {
    cellStyle['borderBottomColor'] = '#827878';
  }

  if (isCellFailed) {
    cellStyle['color'] = 'red';
    cellStyle['fontWeight'] = 'bold';
  }

  return cellStyle;
}
>>>>>>> 4c5d61af

/**
 * Function to prepare the column definitions for TableLog assertions.
 *
 * @param {Array} columns
 * @returns {object} 
 *  {
 *    title: string, 
 *    field: string, 
 *    cellStyle: object, 
 *    headerStyle: object, 
 *  }
 * @private
 */

export function prepareTableLogColumnDefs(columns) {
  let columnDefs = [{
    headerName: 'ID',
    field: 'id',
    pinned: 'left',
    resizable: true,
    suppressSizeToFit: true,
    width: 75,
    filterParams: {excelMode: 'windows'}
  }];

  columns.forEach(column => {
    columnDefs.push({
      headerName: column,
      field: column,
      filterParams: {excelMode: 'windows'}
    });
  });
  
  return columnDefs;
}


/**
 * Prepare the row data of TableLog assertions.
 *
 * @param {Array} indexes - indexes of the rows
 * @param {Array} table - the table itself as an array of objects where the keys
 *  are the column titles
 * @param {Array} columns - column titles
 * @returns {Array}
 * @private
 */
export function prepareTableLogRowData(indexes, table, columns) {
  let rowData = [];

  indexes.forEach(index => {
    let row = columns.reduce((accumulator, column) => {
      const cellVal = table[index][column];
      accumulator[column] = cellVal === _TP_BLANK_CELL ? '' : cellVal;
      return accumulator;
    }, {});

    row['id'] = index;

    rowData.push(row);
  });

  return rowData;
}

/**
 * Prepare the column definitions for TableMatch assertion.
 *
 * @param {Array} columns
 * @returns {Array}
 * @private
 */
export function prepareTableMatchColumnDefs(columns) {
  let columnDefs = [{
    headerName: 'ID',
    field: 'id',
    pinned: 'left',
    resizable: true,
    suppressSizeToFit: true,
    width: 75,
    filterParams: {excelMode: 'windows'},
    cellStyle: tableCellStyle,
  }, {
    headerName: 'Expected/Value',
    field: 'ev',
    pinned: 'left',
    resizable: true,
    suppressSizeToFit: true,
    width: 125,
    filterParams: {excelMode: 'windows'},
    cellStyle: tableCellStyle,
  }];

  columns.forEach(column => {
    columnDefs.push({
      headerName: column,
      field: column,
      filterParams: {excelMode: 'windows'},
      cellStyle: tableCellStyle,
    });
  });
  return columnDefs;
}

/**
 * Prepare the row data of TableMatch assertion.
 *
 * @param {Array} data - the table itself as an array of objects where the keys
 * are the column titles
 * @param {Array} columns - column titles
 * @returns {Array}
 * @private
 */
export function prepareTableRowData(data, columns) {
  let rowData = [];

  data.forEach(line => {
    const [
      index,
      data,
      diff,
      errors,
      extra,
    ] = line;

    let passed = {};

    let expectedRow = columns.reduce((accumulator, column, index) => {
      if (diff[column]) {
        accumulator[column] = diff[column];
        passed[column] = false;
      } else if (errors[column]) {
        accumulator[column] = errors[column];
        passed[column] = false;
      } else if (extra[column]) {
        accumulator[column] = extra[column];
        passed[column] = true;
      } else {
        accumulator[column] = data[index];
        passed[column] = true;
      }

      return accumulator;
    }, {});

    expectedRow['id'] = index;
    expectedRow['ev'] = 'Expected';
    expectedRow['passed'] = passed;

    rowData.push(expectedRow);

    let valueRow = columns.reduce((accumulator, column, index) => {
      accumulator[column] = data[index];

      return accumulator;
    }, {});

    valueRow['id'] = index;
    valueRow['ev'] = 'Value';
    valueRow['passed'] = passed;

    rowData.push(valueRow);
  });

  return rowData;
}

/**
 * Prepare the column definitions for ColumnContain assertion.
 *
 * @param {string} column - name of the column
 * @returns {Array}
 * @private
 */
export function prepareTableColumnContainColumnDefs(column) {
  const cellStyleFn = (params) => {
    return !params.data.passed ? {color: 'red', fontWeight: 'bold'} : null;
  };
  return [{
    headerName: 'ID',
    field: 'id',
    pinned: 'left',
    resizable: true,
    suppressSizeToFit: true,
    width: 75,
    filterParams: {excelMode: 'windows'},
    cellStyle: cellStyleFn
  }, {
    headerName: column,
    field: 'value',
    resizable: true,
    suppressSizeToFit: true,
    filterParams: {excelMode: 'windows'},
    cellStyle: cellStyleFn,
  }];
}

/**
 * Prepare the row data of ColumnContain assertion.
 *
 * @param {Array} data
 * @param {Array} values
 * @returns {Array}
 * @private
 */
export function prepareTableColumnContainRowData(data, values) {
  return data.map(line => {
    const [
      index,
      value,
      passed,
    ] = line;

    return {
      id: index,
      expected: values,
      value: value,
      passed: passed,
    };
  });
}

/**
 * Prepare the text display before the table for ColumnContain assertions.
 * The text is the values that are checked against the table.
 *
 * @param values
 * @returns {Array}
 * @private
 */
export function prepareTableColumnContainPreText(values) {
  return values.map(value => JSON.stringify(value))
    .reduce((prev, curr) => [prev, ', ', curr]);
}

/**
 * Calculate the height of the grid. If the grid has less than
 * maximumNumberOfRowsVisible, then the grid will display every row of data
 * available. If it has more than that value then maximumNumberOfRowsVisible
 * number of rows will be displayed and the table will be scrollable.
 *
 * @param {number} numberOfRows
 * @param {number} maximumNumberOfRowsVisible - Maximum number of rows to be
 * displayed
 * @returns {number}
 * @private
 */
export function calculateTableGridHeight(
  numberOfRows, 
  maximumNumberOfRowsVisible = 20
) {
  const rowHeight = 28;
  const headerHeight = 32;
  const bottomPaddingOnGrid = 16 + 2;

  return numberOfRows <= maximumNumberOfRowsVisible
    ? numberOfRows * rowHeight + headerHeight + bottomPaddingOnGrid
    : maximumNumberOfRowsVisible * rowHeight + headerHeight + 
        bottomPaddingOnGrid;
}


/**
 * Convert Ag-Grid columntDefs and row Data to HTML table DOM object
 *
 * @param {Array} columnDefs - Ag-Grid header
 * @param {Array} rowData - Ag-Grid data
 * @returns {string} - HTML Table
 */
export function gridToDOM(columnDefs, rowData) {
  let headerKey = [];
  let table = document.createElement('table');

  let header = document.createElement('tr');
  columnDefs.forEach((el) => {
    if (el.hide) {
      return;
    }
    let th = document.createElement('th');
    th.innerText = el.headerName;
    header.appendChild(th);
    headerKey.push(el.field);
  });
  table.appendChild(header);

  rowData.forEach((el) => {
    let tr = document.createElement('tr');
    headerKey.forEach((key) => {
      let td = document.createElement('td');
      td.innerText = el[key];
      tr.appendChild(td);
    });
    table.appendChild(tr);
  });
  return domToString(table);
}<|MERGE_RESOLUTION|>--- conflicted
+++ resolved
@@ -2,9 +2,7 @@
 
 import {domToString} from './../../../Common/utils';
 
-<<<<<<< HEAD
 const _TP_BLANK_CELL = '_TP_BLANK_CELL';
-=======
 
 /**
  * Function to add styling to table cells with conditions based on their values.
@@ -29,7 +27,6 @@
 
   return cellStyle;
 }
->>>>>>> 4c5d61af
 
 /**
  * Function to prepare the column definitions for TableLog assertions.
