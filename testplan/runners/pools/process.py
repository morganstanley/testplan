--- conflicted
+++ resolved
@@ -43,30 +43,22 @@
     executes them and sends back task results.
 
     :param transport: Transport class for pool/worker communication.
-<<<<<<< HEAD
-=======
-    :type transport: :py:class:`~testplan.runners.pools.connection.Client`
     :param sigint_timeout: number of seconds to wait between ``SIGINT`` and ``SIGKILL``
->>>>>>> bb8b9753
 
     Also inherits all :py:class:`~testplan.runners.pools.base.Worker` options.
     """
 
     CONFIG = ProcessWorkerConfig
 
-<<<<<<< HEAD
-    def _child_path(self) -> str:
-=======
     def __init__(
         self,
         sigint_timeout: int = 5,
         **options,
-    ):
+    ) -> None:
         options.update(self.filter_locals(locals()))
         super(ProcessWorker, self).__init__(**options)
 
-    def _child_path(self):
->>>>>>> bb8b9753
+    def _child_path(self) -> str:
         dirname = os.path.dirname(os.path.abspath(__file__))
         return os.path.join(dirname, "child.py")
 
@@ -212,7 +204,6 @@
 
     def __init__(
         self,
-<<<<<<< HEAD
         name: str,
         size: int = 4,
         host: str = "127.0.0.1",
@@ -222,17 +213,6 @@
         worker_heartbeat: Union[int, float] = 5,
         **options,
     ) -> None:
-=======
-        name,
-        size=4,
-        host="127.0.0.1",
-        port=0,
-        abort_signals=None,
-        worker_type=ProcessWorker,
-        worker_heartbeat=5,
-        **options,
-    ):
->>>>>>> bb8b9753
         options.update(self.filter_locals(locals()))
         super(ProcessPool, self).__init__(**options)
 
