--- conflicted
+++ resolved
@@ -134,11 +134,7 @@
         """Rebase the path of task from local to remote"""
         pass
 
-<<<<<<< HEAD
-    def __repr__(self) -> str:
-=======
     def __str__(self):
->>>>>>> 28725a05
         return f"{self.__class__.__name__}[{self.cfg.index}]"
 
 
