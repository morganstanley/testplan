"""Tests runner module."""
import datetime
import inspect
import math
import os
import random
import re
import time
import uuid
import webbrowser
from collections import OrderedDict
from dataclasses import dataclass
from typing import (
    Any,
    Callable,
    Collection,
    Dict,
    List,
    MutableMapping,
    Optional,
    Pattern,
    Tuple,
    Union,
)

import pytz
from schema import And, Or, Use

from testplan import defaults
from testplan.common.config import ConfigOption
from testplan.common.entity import (
    Runnable,
    RunnableConfig,
    RunnableResult,
    RunnableStatus,
)
from testplan.common.exporters import BaseExporter, ExportContext, run_exporter
from testplan.common.remote.remote_service import RemoteService
from testplan.common.report import MergeError
from testplan.common.utils import logger, strings
from testplan.common.utils.package import import_tmp_module
from testplan.common.utils.path import default_runpath, makedirs, makeemptydirs
from testplan.environment import EnvironmentCreator, Environments
from testplan.exporters import testing as test_exporters
from testplan.exporters.testing.base import Exporter
from testplan.report import (
    ReportCategories,
    Status,
    TestGroupReport,
    TestReport,
)
from testplan.report.filter import ReportingFilter
from testplan.report.testing.styles import Style
from testplan.runnable.interactive import TestRunnerIHandler
from testplan.runners.base import Executor
from testplan.runners.pools.base import Pool
from testplan.runners.pools.tasks import Task, TaskResult
from testplan.runners.pools.tasks.base import (
    TaskTargetInformation,
    get_task_target_information,
    is_task_target,
)
from testplan.testing import filtering, listing, ordering, tagging
from testplan.testing.base import Test, TestResult
from testplan.testing.common import TEST_PART_PATTERN_FORMAT_STRING
from testplan.testing.listing import Lister
from testplan.testing.multitest import MultiTest

TestTask = Union[Test, Task, Callable]


@dataclass
class TaskInformation:
    target: TestTask
    materialized_test: Test
    uid: str


def get_exporters(values):
    """
    Validation function for exporter declarations.

    :param values: Single or a list of exporter declaration(s).
    :return: List of initialized exporter objects.
    """

    def get_exporter(value):
        if isinstance(value, BaseExporter):
            return value
        elif isinstance(value, tuple):
            exporter_cls, params = value
            return exporter_cls(**params)
        raise TypeError("Invalid exporter value: {}".format(value))

    if values is None:
        return []
    elif isinstance(values, list):
        return [get_exporter(v) for v in values]
    return [get_exporter(values)]


def result_for_failed_task(original_result):
    """
    Create a new result entry for invalid result retrieved from a resource.
    """
    result = TestResult()
    result.report = TestGroupReport(
        name=str(original_result.task), category=ReportCategories.ERROR
    )
    attrs = [attr for attr in original_result.task.serializable_attrs]
    result_lines = [
        "{}: {}".format(attr, getattr(original_result.task, attr))
        if getattr(original_result.task, attr, None)
        else ""
        for attr in attrs
    ]
    result.report.logger.error(
        os.linesep.join([line for line in result_lines if line])
    )
    result.report.logger.error(original_result.reason)
    result.report.status_override = Status.ERROR
    return result


def validate_lines(d: dict) -> bool:
    for v in d.values():
        if not (
            isinstance(v, list) and all(map(lambda x: isinstance(x, int), v))
        ) and not (isinstance(v, str) and v.strip() == "*"):
            raise ValueError(
                f'Unexpected value "{v}" of type {type(v)} for lines, '
                'list of integer or string literal "*" expected.'
            )
    return True


class TestRunnerConfig(RunnableConfig):
    """
    Configuration object for
    :py:class:`~testplan.runnable.TestRunner` runnable object.
    """

    ignore_extra_keys = True

    @classmethod
    def get_options(cls):
        return {
            "name": str,
            ConfigOption("description", default=None): Or(str, None),
            ConfigOption("logger_level", default=logger.USER_INFO): int,
            ConfigOption("file_log_level", default=logger.DEBUG): int,
            ConfigOption("runpath", default=default_runpath): Or(
                None, str, lambda x: callable(x)
            ),
            ConfigOption("path_cleanup", default=True): bool,
            ConfigOption("all_tasks_local", default=False): bool,
            ConfigOption(
                "shuffle", default=[]
            ): list,  # list of string choices
            ConfigOption(
                "shuffle_seed", default=float(random.randint(1, 9999))
            ): float,
            ConfigOption("exporters", default=None): Use(get_exporters),
            ConfigOption("stdout_style", default=defaults.STDOUT_STYLE): Style,
            ConfigOption("report_dir", default=defaults.REPORT_DIR): Or(
                str, None
            ),
            ConfigOption("xml_dir", default=None): Or(str, None),
            ConfigOption("pdf_path", default=None): Or(str, None),
            ConfigOption("json_path", default=None): Or(str, None),
            ConfigOption("http_url", default=None): Or(str, None),
            ConfigOption("pdf_style", default=defaults.PDF_STYLE): Style,
            ConfigOption("report_tags", default=[]): [
                Use(tagging.validate_tag_value)
            ],
            ConfigOption("report_tags_all", default=[]): [
                Use(tagging.validate_tag_value)
            ],
            ConfigOption("merge_scheduled_parts", default=False): bool,
            ConfigOption("browse", default=False): bool,
            ConfigOption("ui_port", default=None): Or(None, int),
            ConfigOption(
                "web_server_startup_timeout",
                default=defaults.WEB_SERVER_TIMEOUT,
            ): int,
            ConfigOption(
                "test_filter", default=filtering.Filter()
            ): filtering.BaseFilter,
            ConfigOption(
                "test_sorter", default=ordering.NoopSorter()
            ): ordering.BaseSorter,
            # Test lister is None by default, otherwise Testplan would
            # list tests, not run them
            ConfigOption("test_lister", default=None): Or(
                None, listing.BaseLister, listing.MetadataBasedLister
            ),
            ConfigOption("test_lister_output", default=None): Or(str, None),
            ConfigOption("verbose", default=False): bool,
            ConfigOption("debug", default=False): bool,
            ConfigOption("timeout", default=defaults.TESTPLAN_TIMEOUT): Or(
                None, And(int, lambda t: t >= 0)
            ),
            # active_loop_sleep impacts cpu usage in interactive mode
            ConfigOption("active_loop_sleep", default=0.05): float,
            ConfigOption(
                "interactive_handler", default=TestRunnerIHandler
            ): object,
            ConfigOption("extra_deps", default=[]): [
                Or(str, lambda x: inspect.ismodule(x))
            ],
            ConfigOption("label", default=None): Or(None, str),
            ConfigOption("tracing_tests", default=None): Or(
                And(dict, validate_lines),
                None,
            ),
            ConfigOption("tracing_tests_output", default="-"): str,
            ConfigOption("reporting_filter", default=None): Or(
                And(str, Use(ReportingFilter.parse)), None
            ),
            ConfigOption("xfail_tests", default=None): Or(dict, None),
            ConfigOption("runtime_data", default={}): Or(dict, None),
            ConfigOption(
                "auto_part_runtime_limit",
                default=defaults.AUTO_PART_RUNTIME_LIMIT,
            ): Or(int, float),
            ConfigOption(
                "plan_runtime_target", default=defaults.PLAN_RUNTIME_TARGET
            ): Or(int, float),
        }


class TestRunnerStatus(RunnableStatus):
    """
    Status of a
    :py:class:`TestRunner <testplan.runnable.TestRunner>` runnable object.
    """


class TestRunnerResult(RunnableResult):
    """
    Result object of a
    :py:class:`TestRunner <testplan.runnable.TestRunner>` runnable object.
    """

    def __init__(self):
        super(TestRunnerResult, self).__init__()
        self.test_results = OrderedDict()
        self.exporter_results = []
        self.test_report = None

    @property
    def report(self):
        """Tests report."""
        return self.test_report

    @property
    def success(self):
        """Run was successful."""
        return not self.test_report.failed and all(
            [
                exporter_result.success
                for exporter_result in self.exporter_results
            ]
        )


CACHED_TASK_INFO_ATTRIBUTE = "_cached_task_info"


def _cache_task_info(task_info: TaskInformation):
    task = task_info.target
    setattr(task, CACHED_TASK_INFO_ATTRIBUTE, task_info)
    return task


class TestRunner(Runnable):
    r"""
    Adds tests to test
    :py:class:`executor <testplan.runners.base.Executor>` resources
    and invoke report
    :py:class:`exporter <testplan.exporters.testing.base.Exporter>` objects
    to create the
    :py:class:`~testplan.runnable.TestRunnerResult`.

    :param name: Name of test runner.
    :type name: ``str``
    :param description: Description of test runner.
    :type description: ``str``
    :param logger_level: Logger level for stdout.
    :type logger_level: ``int``
    :param: file_log_level: Logger level for file.
    :type file_log_level: ``int``
    :param runpath: Input runpath.
    :type runpath: ``str`` or ``callable``
    :param path_cleanup: Clean previous runpath entries.
    :type path_cleanup: ``bool``
    :param all_tasks_local: Schedule all tasks in local pool
    :type all_tasks_local: ``bool``
    :param shuffle: Shuffle strategy.
    :type shuffle: ``list`` of ``str``
    :param shuffle_seed: Shuffle seed.
    :type shuffle_seed: ``float``
    :param exporters: Exporters for reports creation.
    :type exporters: ``list``
    :param stdout_style: Styling output options.
    :type stdout_style:
        :py:class:`Style <testplan.report.testing.styles.Style>`
    :param report_dir: Report directory.
    :type report_dir: ``str``
    :param xml_dir: XML output directory.
    :type xml_dir: ``str``
    :param pdf_path: PDF output path <PATH>/\*.pdf.
    :type pdf_path: ``str``
    :param json_path: JSON output path <PATH>/\*.json.
    :type json_path: ``str``
    :param pdf_style: PDF creation styling options.
    :type pdf_style: :py:class:`Style <testplan.report.testing.styles.Style>`
    :param http_url: Web url for posting test report.
    :type http_url: ``str``
    :param report_tags: Matches tests marked with any of the given tags.
    :type report_tags: ``list``
    :param report_tags_all: Match tests marked with all of the given tags.
    :type report_tags_all: ``list``
    :param merge_scheduled_parts: Merge report of scheduled MultiTest parts.
    :type merge_scheduled_parts: ``bool``
    :param browse: Open web browser to display the test report.
    :type browse: ``bool`` or ``NoneType``
    :param ui_port: Port of web server for displaying test report.
    :type ui_port: ``int`` or ``NoneType``
    :param web_server_startup_timeout: Timeout for starting web server.
    :type web_server_startup_timeout: ``int``
    :param test_filter: Tests filtering class.
    :type test_filter: Subclass of
        :py:class:`BaseFilter <testplan.testing.filtering.BaseFilter>`
    :param test_sorter: Tests sorting class.
    :type test_sorter: Subclass of
        :py:class:`BaseSorter <testplan.testing.ordering.BaseSorter>`
    :param test_lister: Tests listing class.
    :type test_lister: Subclass of
        :py:class:`BaseLister <testplan.testing.listing.BaseLister>`
    :param verbose: Enable or disable verbose mode.
    :type verbose: ``bool``
    :param debug: Enable or disable debug mode.
    :type debug: ``bool``
    :param timeout: Timeout value for test execution.
    :type timeout: ``NoneType`` or ``int`` (greater than 0).
    :param abort_wait_timeout: Timeout for test runner abort.
    :type abort_wait_timeout: ``int``
    :param interactive_handler: Handler for interactive mode execution.
    :type interactive_handler: Subclass of :py:class:
        `TestRunnerIHandler <testplan.runnable.interactive.TestRunnerIHandler>`
    :param extra_deps: Extra module dependencies for interactive reload, or
        paths of these modules.
    :type extra_deps: ``list`` of ``module`` or ``str``
    :param label: Label the test report with the given name, useful to
        categorize or classify similar reports .
    :type label: ``str`` or ``NoneType``
    :param runtime_data: Historical runtime data which will be used for
        Multitest auto-part and weight-based Task smart-scheduling
    :type runtime_data: ``dict``
    :param auto_part_runtime_limit: The runtime limitation for auto-part task
    :type auto_part_runtime_limit: ``int`` or ``float``
    :param plan_runtime_target: The testplan total runtime limitation for smart schedule
    :type plan_runtime_target: ``int`` or ``float``

    Also inherits all
    :py:class:`~testplan.common.entity.base.Runnable` options.
    """

    CONFIG = TestRunnerConfig
    STATUS = TestRunnerStatus
    RESULT = TestRunnerResult

    def __init__(self, **options):
        super(TestRunner, self).__init__(**options)
        # uid to resource, in definition order
        self._test_metadata = []
        self._tests: MutableMapping[str, str] = OrderedDict()
        self._result.test_report = TestReport(
            name=self.cfg.name,
            description=self.cfg.description,
            uid=self.cfg.name,
            timeout=self.cfg.timeout,
            label=self.cfg.label,
        )
        self._exporters = None
        self._web_server_thread = None
        self._file_log_handler = None
        self._configure_stdout_logger()
        # Before saving test report, recursively generate unique strings in
        # uuid4 format as report uid instead of original one. Skip this step
        # when executing unit/functional tests or running in interactive mode.
        self._reset_report_uid = not self._is_interactive_run()
        self.scheduled_modules = []  # For interactive reload
        self.remote_services = {}
        self.runid_filename = uuid.uuid4().hex
        self.define_runpath()
        self._runnable_uids = set()
        self._verified_targets = {}  # target object id -> runnable uid

    def __str__(self):
        return f"Testplan[{self.uid()}]"

    @property
    def report(self) -> TestReport:
        """Tests report."""
        return self._result.test_report

    @property
    def exporters(self):
        """
        Return a list of
        :py:class:`report exporters <testplan.exporters.testing.base.Exporter>`.
        """
        if self._exporters is None:
            self._exporters = self.get_default_exporters()
            if self.cfg.exporters:
                self._exporters.extend(self.cfg.exporters)
            for exporter in self._exporters:
                if hasattr(exporter, "cfg"):
                    exporter.cfg.parent = self.cfg
                exporter.parent = self
        return self._exporters

    def get_test_metadata(self):
        return self._test_metadata

    def disable_reset_report_uid(self):
        """Do not generate unique strings in uuid4 format as report uid"""
        self._reset_report_uid = False

    def get_default_exporters(self):
        """
        Instantiate certain exporters if related cmdline argument (e.g. --pdf)
        or programmatic arguments (e.g. pdf_path) is passed but there are not
        any exporter declarations.
        """
        exporters = []
        if self.cfg.pdf_path:
            exporters.append(test_exporters.PDFExporter())
        if self.cfg.report_tags or self.cfg.report_tags_all:
            exporters.append(test_exporters.TagFilteredPDFExporter())
        if self.cfg.json_path:
            exporters.append(test_exporters.JSONExporter())
        if self.cfg.xml_dir:
            exporters.append(test_exporters.XMLExporter())
        if self.cfg.http_url:
            exporters.append(test_exporters.HTTPExporter())
        if self.cfg.ui_port is not None:
            exporters.append(
                test_exporters.WebServerExporter(ui_port=self.cfg.ui_port)
            )
        if (
            not self._is_interactive_run()
            and self.cfg.tracing_tests is not None
        ):
            exporters.append(test_exporters.CoveredTestsExporter())
        return exporters

    def add_environment(
        self, env: EnvironmentCreator, resource: Optional[Environments] = None
    ):
        """
        Adds an environment to the target resource holder.

        :param env: Environment creator instance.
        :type env: Subclass of
            :py:class:`~testplan.environment.EnvironmentCreator`
        :param resource: Target environments holder resource.
        :type resource: Subclass of
            :py:class:`~testplan.environment.Environments`
        :return: Environment uid.
        :rtype: ``str``
        """
        resource = (
            self.resources[resource]
            if resource
            else self.resources.environments
        )
        target = env.create(parent=self)
        env_uid = env.uid()
        resource.add(target, env_uid)
        return env_uid

    def add_resource(
        self, resource: Executor, uid: Optional[str] = None
    ) -> str:
        """
        Adds a test :py:class:`executor <testplan.runners.base.Executor>`
        resource in the test runner environment.

        :param resource: Test executor to be added.
        :type resource: Subclass of :py:class:`~testplan.runners.base.Executor`
        :param uid: Optional input resource uid.
        :type uid: ``str`` or ``NoneType``
        :return: Resource uid assigned.
        :rtype:  ``str``
        """
        # NOTE: expose the config to the executors
        resource.parent = self
        resource.cfg.parent = self.cfg
        return self.resources.add(
            resource, uid=uid or getattr(resource, "uid", strings.uuid4)()
        )

    def add_exporters(self, exporters: List[Exporter]):
        """
        Add a list of
        :py:class:`report exporters <testplan.exporters.testing.base.Exporter>`
        for outputting test report.

        :param exporters: Test exporters to be added.
        :type exporters: ``list`` of :py:class:`~testplan.runners.base.Executor`
        """
        self.cfg.exporters.extend(get_exporters(exporters))

    def add_remote_service(self, remote_service: RemoteService):
        """
        Adds a remote service
        :py:class:`~testplan.common.remote.remote_service.RemoteService`
        object to test runner.

        :param remote_service: RemoteService object
        :param remote_service:
            :py:class:`~testplan.common.remote.remote_service.RemoteService`
        """
        name = remote_service.cfg.name
        if name in self.remote_services:
            raise ValueError(f"Remove Service [{name}] already exists")

        remote_service.parent = self
        remote_service.cfg.parent = self.cfg
        self.remote_services[name] = remote_service
        remote_service.start()

    def _stop_remote_services(self):

        for name, rmt_svc in self.remote_services.items():
            self.logger.info("Stopping Remote Server %s", name)
            rmt_svc.stop()

    def _clone_task_for_part(self, task_info, _task_arguments, part):
        _task_arguments["part"] = part
        self.logger.debug(
            "Task re-created with arguments: %s",
            _task_arguments,
        )

        # unfortunately it is not easy to clone a Multitest with some parameters changed
        # ideally we need just the part changed, but Multitests could not share Drivers,
        # so it could not be recreated from its configuration as then more than one
        # Multitest would own the same drivers. So here we recreating it from the task

        target = Task(**_task_arguments)
        new_task = self._collect_task_info(target)
        return new_task

    def _get_tasks(
        self, _task_arguments, num_of_parts, runtime_data
    ) -> List[TaskInformation]:
        self.logger.debug(
            "Task created with arguments: %s",
            _task_arguments,
        )
        task = Task(**_task_arguments)
        task_info = self._collect_task_info(task)

        uid = task_info.uid

        tasks: List[TaskInformation] = []
        time_info = runtime_data.get(uid, None)
        if num_of_parts:

            if not isinstance(task_info.materialized_test, MultiTest):
                raise TypeError(
                    "multitest_parts specified in @task_target,"
                    " but the Runnable is not a MultiTest"
                )

            if num_of_parts == "auto":
                if not time_info:
                    self.logger.warning(
                        "%s parts is auto but cannot find it in runtime-data",
                        uid,
                    )
                    num_of_parts = 1
                else:
                    num_of_parts = math.ceil(
                        time_info["execution_time"]
                        / (
                            self.cfg.auto_part_runtime_limit
                            - time_info["setup_time"]
                        )
                    )
                    if num_of_parts < 1:
                        raise RuntimeError(
                            f"Calculated num_of_parts for {uid} is {num_of_parts},"
                            " check the input runtime_data and auto_part_runtime_limit"
                        )
            if "weight" not in _task_arguments:
                _task_arguments["weight"] = (
                    math.ceil(
                        (time_info["execution_time"] / num_of_parts)
                        + time_info["setup_time"]
                    )
                    if time_info
                    else self.cfg.auto_part_runtime_limit
                )
            self.logger.user_info(
                "%s: parts=%d, weight=%d",
                uid,
                num_of_parts,
                _task_arguments["weight"],
            )
            if num_of_parts == 1:
                task_info.target.weight = _task_arguments["weight"]
                tasks.append(task_info)
            else:
                for i in range(num_of_parts):

                    part = (i, num_of_parts)
                    new_task = self._clone_task_for_part(
                        task_info, _task_arguments, part
                    )

                    tasks.append(new_task)

        else:
            if time_info and not task.weight:
                task_info.target.weight = math.ceil(
                    time_info["execution_time"] + time_info["setup_time"]
                )
                self.logger.user_info(
                    "%s: weight=%d", uid, task_info.target.weight
                )
            tasks.append(task_info)

        return tasks

    def discover(
        self,
        path: str = ".",
        name_pattern: Union[str, Pattern] = r".*\.py$",
    ) -> List[Task]:
        """
        Discover task targets under path in the modules that matches name pattern,
        and return the created Task object.

        :param path: the root path to start a recursive walk and discover,
            default is current directory.
        :param name_pattern: a regex pattern to match the file name.
        :return: A list of Task objects
        """

        self.logger.user_info(
            "Discovering task target with file name pattern '%s' under '%s'",
            name_pattern,
            path,
        )
        regex = re.compile(name_pattern)
        tasks: List[TaskInformation] = []

        runtime_data: dict = self.cfg.runtime_data or {}

        for root, dirs, files in os.walk(path or "."):
            for filename in files:
                if not regex.match(filename):
                    continue

                filepath = os.path.join(root, filename)
                module = filename.split(".")[0]

                with import_tmp_module(module, root) as mod:
                    for attr in dir(mod):
                        target = getattr(mod, attr)
                        if not is_task_target(target):
                            continue

                        self.logger.debug(
                            "Discovered task target %s::%s", filepath, attr
                        )

                        task_target_info = get_task_target_information(target)
                        task_arguments = dict(
                            target=attr,
                            module=module,
                            path=root,
                            **task_target_info.task_kwargs,
                        )

                        multitest_parts = (
                            None
                            if self._is_interactive_run()
                            else task_target_info.multitest_parts
                        )

                        if task_target_info.target_params:
                            for param in task_target_info.target_params:
                                if isinstance(param, dict):
                                    task_arguments["args"] = None
                                    task_arguments["kwargs"] = param
                                elif isinstance(param, (tuple, list)):
                                    task_arguments["args"] = param
                                    task_arguments["kwargs"] = None
                                else:
                                    raise TypeError(
                                        f"task_target's parameters can only"
                                        " contain dict/tuple/list, but"
                                        " received: {param}"
                                    )
                                task_arguments["part"] = None
                                tasks.extend(
                                    self._get_tasks(
                                        task_arguments,
                                        multitest_parts,
                                        runtime_data,
                                    )
                                )
                        else:
                            tasks.extend(
                                self._get_tasks(
                                    task_arguments,
                                    multitest_parts,
                                    runtime_data,
                                )
                            )

        return [_cache_task_info(task_info) for task_info in tasks]

    def calculate_pool_size(self) -> None:
        """
        Calculate the right size of the pool based on the weight (runtime) of the tasks,
        so that runtime of all tasks meets the plan_runtime_target.
        """
        for executor in self.resources:
            if isinstance(executor, Pool) and executor.is_auto_size:
                pool_size = self.calculate_pool_size_by_tasks(
                    list(executor.added_items.values())
                )
                self.logger.user_info(
                    f"Set pool size to {pool_size} for {executor.cfg.name}"
                )
                executor.size = pool_size

    def calculate_pool_size_by_tasks(self, tasks: Collection[Task]) -> int:
        """
        Calculate the right size of the pool based on the weight (runtime) of the tasks,
        so that runtime of all tasks meets the plan_runtime_target.
        """
        if len(tasks) == 0:
            return 1
        plan_runtime_target = self.cfg.plan_runtime_target
        _tasks = sorted(tasks, key=lambda task: task.weight, reverse=True)
        if _tasks[0].weight > plan_runtime_target:
            for task in _tasks:
                if task.weight > plan_runtime_target:
                    self.logger.warning(
                        "%s weight %d is greater than plan_runtime_target %d",
                        task,
                        task.weight,
                        self.cfg.plan_runtime_target,
                    )
            self.logger.warning(
                "Update plan_runtime_weight to %d", _tasks[0].weight
            )
            plan_runtime_target = _tasks[0].weight

        containers = [0]
        for task in _tasks:
            if task.weight:
                if min(containers) + task.weight <= plan_runtime_target:
                    containers[
                        containers.index(min(containers))
                    ] += task.weight
                else:
                    containers.append(task.weight)
            else:
                containers.append(plan_runtime_target)
        return len(containers)

    def schedule(
        self,
        task: Optional[Task] = None,
        resource: Optional[str] = None,
        **options,
    ) -> Optional[str]:
        """
        Schedules a serializable
        :py:class:`~testplan.runners.pools.tasks.base.Task` in a task runner
        :py:class:`~testplan.runners.pools.base.Pool` executor resource.

        :param task: Input task, if it is None, a new Task will be constructed
            using the options parameter.
        :type task: :py:class:`~testplan.runners.pools.tasks.base.Task`
        :param resource: Name of the target executor, which is usually a Pool,
            default value None indicates using local executor.
        :type resource: ``str`` or ``NoneType``
        :param options: Task input options.
        :type options: ``dict``
        :return uid: Assigned uid for task.
        :rtype: ``str`` or ``NoneType``
        """

        return self.add(task or Task(**options), resource=resource)

    def schedule_all(
        self,
        path: str = ".",
        name_pattern: Union[str, Pattern] = r".*\.py$",
        resource: Optional[str] = None,
    ):
        """
        Discover task targets under path in the modules that matches name pattern,
        create task objects from them and schedule them to resource (usually pool)
        for execution.

        :param path: the root path to start a recursive walk and discover,
            default is current directory.
        :type path: ``str``
        :param name_pattern: a regex pattern to match the file name.
        :type name_pattern: ``str``
        :param resource: Name of the target executor, which is usually a Pool,
            default value None indicates using local executor.
        :type resource: ``str`` or ``NoneType``
        """

        tasks = self.discover(path=path, name_pattern=name_pattern)

        for task in tasks:
            self.add(task, resource=resource)

    def add(
        self,
        target: Union[Test, Task, Callable],
        resource: Optional[str] = None,
    ) -> Optional[str]:
        """
        Adds a :py:class:`runnable <testplan.common.entity.base.Runnable>`
        test entity, or a :py:class:`~testplan.runners.pools.tasks.base.Task`,
        or a callable that returns a test entity to a
        :py:class:`~testplan.runners.base.Executor` resource.

        :param target: Test target.
        :type target: :py:class:`~testplan.common.entity.base.Runnable` or
            :py:class:`~testplan.runners.pools.tasks.base.Task` or ``callable``
        :param resource: Name of the target executor, which is usually a Pool,
            default value None indicates using local executor.
        :type resource: ``str`` or ``NoneType``
        :return: Assigned uid for test.
        :rtype: ``str`` or ```NoneType``
        """

        # Get the real test entity and verify if it should be added
        task_info = self._collect_task_info(target)
<<<<<<< HEAD

        local_runner = self.resources.first()
        resource: str = resource or local_runner

        if resource not in self.resources:
            raise RuntimeError(
                'Resource "{}" does not exist.'.format(resource)
            )

=======
>>>>>>> 5b1e10cb
        self._verify_task_info(task_info)
        uid = task_info.uid

        # let see if it is filtered
        if not self._should_task_running(task_info):
            return None

        # "--list" option always means not executing tests
        lister: Lister = self.cfg.test_lister
        if lister is not None and not lister.metadata_based:
            self.cfg.test_lister.log_test_info(task_info.materialized_test)
            return None

        if resource is None or self._is_interactive_run():
            # use local runner for interactive
            resource = self.resources.first()
            # just enqueue the materialized test
            target = task_info.materialized_test
        else:
            target = task_info.target

        if self._is_interactive_run():
            self._register_task_for_interactive(task_info)

        self._register_task(
            resource, target, uid, task_info.materialized_test.get_metadata()
        )
        return uid

    def _is_interactive_run(self):
        return self.cfg.interactive_port is not None

    def _register_task(self, resource, target, uid, metadata):
        self._tests[uid] = resource
        self._test_metadata.append(metadata)
        self.resources[resource].add(target, uid)

    def _collect_task_info(self, target: TestTask) -> TaskInformation:
        if isinstance(target, Test):
            target_test = target
        elif isinstance(target, Task):

            # First check if there is a cached task info
            # that is an optimization flow where task info
            # need to be created at discover, but the already defined api
            # need to pass Task, so we attach task_info to the task itself
            # and here we remove it
            if hasattr(target, CACHED_TASK_INFO_ATTRIBUTE):
                task_info = getattr(target, CACHED_TASK_INFO_ATTRIBUTE)
                setattr(target, CACHED_TASK_INFO_ATTRIBUTE, None)
                return task_info
            else:
                target_test = target.materialize()
        elif callable(target):
            target_test = target()
        else:
            raise TypeError(
                "Unrecognized test target of type {}".format(type(target))
            )

        if isinstance(target_test, Runnable):
            target_test.parent = self
            target_test.cfg.parent = self.cfg

        uid = target_test.uid()

        # Reset the task uid which will be used for test result transport in
        # a pool executor, it makes logging or debugging easier.

        # TODO: This mutating target should we do a copy?
        if isinstance(target, Task):
            target._uid = uid

        return TaskInformation(target, target_test, uid)

    def _register_task_for_interactive(self, task_info: TaskInformation):
        target = task_info.target
        if isinstance(target, Task) and isinstance(target._target, str):
            self.scheduled_modules.append(
                (
                    target._module or target._target.rsplit(".", 1)[0],
                    os.path.abspath(target._path),
                )
            )

    def _verify_task_info(self, task_info: TaskInformation) -> None:
        uid = task_info.uid
        if uid in self._tests:
            raise ValueError(
                '{} with uid "{}" already added.'.format(self._tests[uid], uid)
            )

        if uid in self._runnable_uids:
            raise RuntimeError(
                f"Runnable with uid {uid} has already been verified"
            )
        else:
            #  TODO: this should be part of the add
            self._runnable_uids.add(uid)

    def _should_task_running(self, task_info: TaskInformation) -> bool:
        should_run = True
        if type(self.cfg.test_filter) is not filtering.Filter:
            test = task_info.materialized_test
            should_run = test.should_run()
            self.logger.debug(
                "Should run %s? %s",
                test.name,
                "Yes" if should_run else "No",
            )

        return should_run

    def _record_start(self):
        self.report.timer.start("run")

    def _record_end(self):
        self.report.timer.end("run")

    def make_runpath_dirs(self):
        """
        Creates runpath related directories.
        """
        if self._runpath is None:
            raise RuntimeError(
                "{} runpath cannot be None".format(self.__class__.__name__)
            )

        self.logger.user_info(
            "Testplan has runpath: %s and pid %s", self._runpath, os.getpid()
        )

        self._scratch = os.path.join(self._runpath, "scratch")

        if self.cfg.path_cleanup is False:
            makedirs(self._runpath)
            makedirs(self._scratch)
        else:
            makeemptydirs(self._runpath)
            makeemptydirs(self._scratch)

        with open(
            os.path.join(self._runpath, self.runid_filename), "wb"
        ) as fp:
            pass

    def pre_resource_steps(self):
        """Runnable steps to be executed before resources started."""
        super(TestRunner, self).pre_resource_steps()
        self._add_step(self._record_start)
        self._add_step(self.make_runpath_dirs)
        self._add_step(self._configure_file_logger)
        self._add_step(self.calculate_pool_size)

    def main_batch_steps(self):
        """Runnable steps to be executed while resources are running."""
        self._add_step(self._wait_ongoing)

    def post_resource_steps(self):
        """Runnable steps to be executed after resources stopped."""
        self._add_step(self._stop_remote_services)
        self._add_step(self._create_result)
        self._add_step(self._log_test_status)
        self._add_step(self._record_end)  # needs to happen before export
        self._add_step(self._pre_exporters)
        self._add_step(self._invoke_exporters)
        self._add_step(self._post_exporters)
        self._add_step(self._close_file_logger)
        super(TestRunner, self).post_resource_steps()

    def _wait_ongoing(self):
        # TODO: if a pool fails to initialize we could reschedule the tasks.
        if self.resources.start_exceptions:
            for resource, exception in self.resources.start_exceptions.items():
                self.logger.critical(
                    "Aborting %s due to start exception", resource
                )
                resource.abort()

        _start_ts = (
            self.result.test_report.timer["run"][0]
            - datetime.datetime(1970, 1, 1, tzinfo=pytz.utc)
        ).total_seconds()

        while self.active:
            if self.cfg.timeout and time.time() - _start_ts > self.cfg.timeout:
                msg = (
                    f"Timeout: Aborting execution after {self.cfg.timeout} seconds",
                )
                self.result.test_report.logger.error(msg)
                self.logger.error(msg)

                # Abort resources e.g pools
                for dep in self.abort_dependencies():
                    self._abort_entity(dep)

                break

            pending_work = False
            for resource in self.resources:
                # Check if any resource has pending work.
                # Maybe print periodically the pending work of resource.
                pending_work = resource.pending_work() or pending_work

                # Poll the resource's health - if it has unexpectedly died
                # then abort the entire test to avoid hanging.
                if not resource.is_alive:
                    self.result.test_report.status_override = Status.ERROR
                    self.logger.critical(
                        "Aborting %s - %s unexpectedly died", self, resource
                    )
                    self.abort()

            if pending_work is False:
                break
            time.sleep(self.cfg.active_loop_sleep)

    def _create_result(self):
        """Fetch task result from executors and create a full test result."""
        step_result = True
        test_results = self._result.test_results
        test_report = self._result.test_report
        test_rep_lookup = {}

        for uid, resource in self._tests.items():
            if not isinstance(self.resources[resource], Executor):
                continue

            resource_result = self.resources[resource].results.get(uid)
            # Tasks may not been executed (i.e. timeout), although the thread
            # will wait for a buffer period until the follow up work finishes.
            # But for insurance we assume that still some uids are missing.
            if not resource_result:
                continue
            elif isinstance(resource_result, TaskResult):
                if resource_result.status is False:
                    test_results[uid] = result_for_failed_task(resource_result)
                else:
                    test_results[uid] = resource_result.result
            else:
                test_results[uid] = resource_result

            run, report = test_results[uid].run, test_results[uid].report

            if report.part:
                if (
                    report.category != ReportCategories.TASK_RERUN
                    and self.cfg.merge_scheduled_parts
                ):
                    # Save the report temporarily and later will merge it
                    test_rep_lookup.setdefault(
                        report.definition_name, []
                    ).append((test_results[uid].run, report))
                    if report.definition_name not in test_report.entry_uids:
                        # Create a placeholder for merging sibling reports
                        if isinstance(resource_result, TaskResult):
                            # `runnable` must be an instance of MultiTest since
                            # the corresponding report has `part` defined. Can
                            # get a full structured report by `dry_run` and the
                            # order of testsuites/testcases can be retained.
                            runnable = resource_result.task.materialize()
                            runnable.parent = self
                            runnable.cfg.parent = self.cfg
                            runnable.unset_part()
                            report = runnable.dry_run().report

                        else:
                            report = report.__class__(
                                report.definition_name,
                                category=report.category,
                            )
                    else:
                        continue  # Wait all sibling reports collected

            test_report.append(report)
            step_result = step_result and run is True  # boolean or exception

        step_result = self._merge_reports(test_rep_lookup) and step_result

        # Reset UIDs of the test report and all of its children in UUID4 format
        if self._reset_report_uid:
            test_report.reset_uid()

        # Attach pool event into report
        for executor in self.resources:
            if isinstance(executor, Executor):
                self.report.add_event(executor.event_recorder)

        return step_result

    def _merge_reports(
        self, test_report_lookup: Dict[str, List[Tuple[bool, Any]]]
    ):
        """
        Merge report of MultiTest parts into test runner report.
        Return True if all parts are found and can be successfully merged.

        Format of test_report_lookup:
        {
            'report_uid_1': [
                (True, report_1_part_1), (True, report_1_part_2), ...
            ],
            'report_uid_2': [
                (True, report_2_part_1), (False, report_2_part_2), ...
            ],
            ...
        }
        """
        merge_result = True

        for uid, result in test_report_lookup.items():
            placeholder_report = self._result.test_report.get_by_uid(uid)
            num_of_parts = 0
            part_indexes = set()
            merged = False

            with placeholder_report.logged_exceptions():
                for run, report in result:
                    if num_of_parts and num_of_parts != report.part[1]:
                        raise ValueError(
                            "Cannot merge parts for child report with"
                            " `uid`: {uid}, invalid parameter of part"
                            " provided.".format(uid=uid)
                        )
                    elif report.part[0] in part_indexes:
                        raise ValueError(
                            "Cannot merge parts for child report with"
                            " `uid`: {uid}, duplicate MultiTest parts"
                            " had been scheduled.".format(uid=uid)
                        )
                    else:
                        part_indexes.add(report.part[0])
                        num_of_parts = report.part[1]

                    if run:
                        if isinstance(run, Exception):
                            raise run
                        else:
                            placeholder_report.merge(report, strict=False)
                    else:
                        raise MergeError(
                            "Cannot merge parts for child report with"
                            " `uid`: {uid}, at least one part (index:{part})"
                            " didn't run.".format(uid=uid, part=report.part[0])
                        )
                else:
                    if len(part_indexes) < num_of_parts:
                        raise MergeError(
                            "Cannot merge parts for child report with"
                            " `uid`: {uid}, not all MultiTest parts"
                            " had been scheduled.".format(uid=uid)
                        )
                merged = True

            # If fail to merge sibling reports, clear the placeholder report
            # but keep error logs, sibling reports will be appended at the end.
            if not merged:
                placeholder_report.entries = []
                placeholder_report._index = {}
                placeholder_report.status_override = Status.ERROR
                for _, report in result:
                    report.name = TEST_PART_PATTERN_FORMAT_STRING.format(
                        report.name, report.part[0], report.part[1]
                    )
                    report.uid = strings.uuid4()  # considered as error report
                    self._result.test_report.append(report)

            merge_result = (
                merge_result and placeholder_report.status != Status.ERROR
            )

        return merge_result

    def uid(self):
        """Entity uid."""
        return self.cfg.name

    def _log_test_status(self):
        if not self._result.test_report.entries:
            self.logger.warning(
                "No tests were run - check your filter patterns."
            )
        else:
            self.logger.log_test_status(
                self.cfg.name, self._result.test_report.status
            )

    def _pre_exporters(self):
        # Apply report filter if one exists
        if self.cfg.reporting_filter is not None:
            self._result.test_report = self.cfg.reporting_filter(
                self._result.test_report
            )

    def _invoke_exporters(self) -> None:
        # Add this logic into a ReportExporter(Runnable)
        # that will return a result containing errors

        if hasattr(self._result.test_report, "bubble_up_attachments"):
            self._result.test_report.bubble_up_attachments()

        export_context = ExportContext()
        for exporter in self.exporters:
            if isinstance(exporter, test_exporters.Exporter):
                run_exporter(
                    exporter=exporter,
                    source=self._result.test_report,
                    export_context=export_context,
                )
            else:
                raise NotImplementedError(
                    "Exporter logic not implemented for: {}".format(
                        type(exporter)
                    )
                )

        self._result.exporter_results = export_context.results

    def _post_exporters(self):
        # View report in web browser if "--browse" specified
        report_urls = []
        report_opened = False

        for result in self._result.exporter_results:
            report_url = getattr(result.exporter, "report_url", None)
            if report_url:
                report_urls.append(report_url)
                web_server_thread = getattr(
                    result.exporter, "web_server_thread", None
                )
                if web_server_thread:
                    # Keep an eye on this thread from `WebServerExporter`
                    # which will be stopped on Testplan abort
                    self._web_server_thread = web_server_thread
                    # Give priority to open report from local server
                    if self.cfg.browse and not report_opened:
                        webbrowser.open(report_url)
                        report_opened = True
                    # Stuck here waiting for web server to terminate
                    web_server_thread.join()

        if self.cfg.browse and not report_opened:
            if len(report_urls) > 0:
                for report_url in report_urls:
                    webbrowser.open(report_url)
            else:
                self.logger.warning(
                    "No reports opened, could not find "
                    "an exported result to browse"
                )

    def abort_dependencies(self):
        """
        Yield all dependencies to be aborted before self abort.
        """
        if self._ihandler is not None:
            yield self._ihandler
        yield from super(TestRunner, self).abort_dependencies()

    def aborting(self):
        """Stop the web server if it is running."""
        if self._web_server_thread is not None:
            self._web_server_thread.stop()
        self._close_file_logger()

    def _configure_stdout_logger(self):
        """Configure the stdout logger by setting the required level."""
        logger.STDOUT_HANDLER.setLevel(self.cfg.logger_level)

    def _configure_file_logger(self):
        """
        Configure the file logger to the specified log levels. A log file
        will be created under the runpath (so runpath must be created before
        this method is called).
        """
        if self.runpath is None:
            raise RuntimeError(
                "Need to set up runpath before configuring logger"
            )

        if self.cfg.file_log_level is None:
            self.logger.debug("Not enabling file logging")
        else:
            self._file_log_handler = logger.configure_file_logger(
                self.cfg.file_log_level, self.runpath
            )

    def _close_file_logger(self):
        """
        Closes the file logger, releasing all file handles. This is necessary to
        avoid permissions errors on Windows.
        """
        if self._file_log_handler is not None:
            self._file_log_handler.flush()
            self._file_log_handler.close()
            logger.TESTPLAN_LOGGER.removeHandler(self._file_log_handler)
            self._file_log_handler = None

    def run(self):
        """
        Executes the defined steps and populates the result object.
        """
        if self.cfg.test_lister:
            self._result.run = True
            return self._result

        return super(TestRunner, self).run()<|MERGE_RESOLUTION|>--- conflicted
+++ resolved
@@ -852,18 +852,6 @@
 
         # Get the real test entity and verify if it should be added
         task_info = self._collect_task_info(target)
-<<<<<<< HEAD
-
-        local_runner = self.resources.first()
-        resource: str = resource or local_runner
-
-        if resource not in self.resources:
-            raise RuntimeError(
-                'Resource "{}" does not exist.'.format(resource)
-            )
-
-=======
->>>>>>> 5b1e10cb
         self._verify_task_info(task_info)
         uid = task_info.uid
 
