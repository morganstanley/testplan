--- conflicted
+++ resolved
@@ -11,11 +11,7 @@
 
 from testplan.common import config, entity
 from testplan.common.report import Report
-<<<<<<< HEAD
-=======
 from testplan.common.utils.networking import get_hostname_access_url
-from testplan.runnable.interactive import http, reloader, resource_loader
->>>>>>> bb1228d3
 from testplan.report import (
     ReportCategories,
     RuntimeStatus,
