--- conflicted
+++ resolved
@@ -9,26 +9,6 @@
 
 
 def json_dumps(data, indent_2=False, default=None) -> str:
-<<<<<<< HEAD
-    if _USE_ORJSON:
-        return orjson.dumps(
-            data,
-            default=default,
-            option=(orjson.OPT_INDENT_2 if indent_2 else 0)
-            | orjson.OPT_SERIALIZE_NUMPY
-            | orjson.OPT_NON_STR_KEYS,
-        ).decode()
-    else:
-        if default:
-
-            class _E(json.JSONEncoder):
-                def default(self, o):
-                    return default(o)
-
-        else:
-            _E = None
-        return json.dumps(data, cls=_E, indent=2 if indent_2 else None)
-=======
     return orjson.dumps(
         data,
         default=default,
@@ -36,7 +16,6 @@
         | orjson.OPT_SERIALIZE_NUMPY
         | orjson.OPT_NON_STR_KEYS,
     ).decode()
->>>>>>> 5a4e61b6
 
 
 def json_load_from_path(path: Union[str, Path]) -> dict:
