--- conflicted
+++ resolved
@@ -386,21 +386,14 @@
                 label="create remote runid file",
             )
 
-<<<<<<< HEAD
             self._ssh_client.exec_command(
                 cmd=f'/bin/echo "{os.uname()[1]};{os.getpid()}" > {self._remote_pid_file}',
                 label="create initial pid file",
             )
 
-            # TODO: remote venv setup
-            # TODO: testplan_lib will resolved to site-packages under venv,
-            # TODO: while rpyc_classic.py under bin isn't included
-
-=======
             # corner cases:
             # - local workspace under remote runpath
             # more?
->>>>>>> 36bae8f3
             self._prepare_workspace(exist_on_remote)
             self._setup_remote_pyenv()
 
