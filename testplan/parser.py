"""
Classes that parse command-line arguments used to control testplan behaviour.
This module encodes the argument and option names, types, and behaviours.
"""
import argparse
import copy
import json
import sys
import warnings
from typing import Dict, List

import schema

from testplan import defaults
from testplan.common.utils import logger
from testplan.report.testing import (
    ReportFilterAction,
    ReportTagsAction,
    styles,
)
from testplan.testing import common, filtering, listing, ordering


class HelpParser(argparse.ArgumentParser):
    """
    Extends ``ArgumentParser`` in order to print the help message upon failure.
    """

    def error(self, message: str) -> None:
        """
        Overrides `error` method to print error and display help message.

        :param message: the parsing error message
        """
        error_header = "=" * 30 + " ERROR " + "=" * 30
        error_ctx = [
            "\n",
            error_header,
            "\n",
            "\n",
            message,
            "\n",
            "=" * len(error_header),
            "\n",
        ]

        self.print_help()
        sys.stderr.writelines(error_ctx)
        sys.exit(2)


class TestplanParser:
    """
    Wrapper around `argparse.ArgumentParser`, adds extra step for processing
    arguments, useful when there are cross-dependencies between them.
    """

    def __init__(self, name: str, default_options: Dict) -> None:
        self.cmd_line = copy.copy(sys.argv)
        self.name = name
        self._default_options = default_options

    def add_arguments(self, parser):
        """
        Virtual method to be overridden by custom parsers.

        :param parser: parser instance
        """
        pass

    def generate_parser(self) -> HelpParser:
        """Generates an `argparse.ArgumentParser` instance."""
        epilog = ""
        parser = HelpParser(
            "Test Plan ({})".format(self.name),
            epilog,
            formatter_class=argparse.RawTextHelpFormatter,
        )

        parser.add_argument(
            "--info",
            dest="test_lister",
            metavar="TEST_INFO",
            **listing.listing_registry.to_arg().get_parser_context(
                default=self._default_options["test_lister"]
            )
        )

        parser.add_argument(
            "--list",
            action="store_true",
            default=False,
            help="Shortcut for `--info name`.",
        )

        general_group = parser.add_argument_group("General")

        general_group.add_argument(
            "--runpath",
            type=str,
            metavar="PATH",
            default=self._default_options["runpath"],
            help="Path under which all temp files and logs will be created.",
        )

        general_group.add_argument(
            "--timeout",
            metavar="TIMEOUT",
            default=self._default_options["timeout"],
            type=int,
            help="Timeout value in seconds to kill Testplan and all child "
            "processes. Defaults to 14400s (4h). Set to 0 to disable.",
        )

        general_group.add_argument(
            "-i",
            "--interactive",
            dest="interactive_port",
            nargs="?",
            default=self._default_options["interactive_port"],
            const=defaults.WEB_SERVER_PORT,
            type=int,
            help="Enables interactive mode. A port may be specified, otherwise"
            " the port defaults to {}.".format(defaults.WEB_SERVER_PORT),
        )

        general_group.add_argument(
            "--pre-start-environments",
            dest="pre_start_environments",
            type=str,
            default=None,
            nargs="*",
            help="Enables pre-start of environments corresponding to the "
            "MultiTest names passed. Defaults to no environment pre-started.",
        )

        general_group.add_argument(
            "--trace-tests",
            metavar="PATH",
            type=_read_json_file,
            dest="tracing_tests",
            help="Enable the tracing tests feature. A JSON file containing "
            "file names and line numbers to be watched by the tracer must be "
            "specified.",
        )

        general_group.add_argument(
            "--trace-tests-output",
            metavar="PATH",
            default="-",
            type=str,
            dest="tracing_tests_output",
            help="Specify output file for tests impacted by change in "
            'Testplan pattern format (see "--trace-tests"). Will be ignored '
            'if "--trace-tests" is not specified. Default to standard output.',
        )

        general_group.add_argument(
            "--xfail-tests",
            metavar="PATH",
            type=_read_json_file,
            help="""
Read a list of testcase name patterns from a JSON files, and mark matching testcases as xfail.
This feature works for MultiTest, GTest and CPPUnit.
A typical input JSON looks like below:
{
    "Fatal GTest:*:*": {
        "reason": "test known to crash",
        "strict": true
    },
    "Flaky GTest:SuiteName:CaseName": {
        "reason": "test not stable",
        "strict": false
    },
    "Fatal MultiTest:*:*": {
        "reason": "env does not start",
        "strict": true
    },
    "Flaky MultiTest:Suite Name:*": {
        "reason": "everything under that suite flaky",
        "strict": true
    }
}

"with each entry looks like: "
'{"<Multitest>:<TestSuite>:<testcase>": '
'{"reason": <value>, "strict": <value>} }',
""",
        )

        general_group.add_argument(
            "--runtime-data",
            metavar="PATH",
            type=_runtime_json_file,
            help="Historical runtime data which will be used for Multitest "
            "auto-part and weight-based Task smart-scheduling with "
            "entries looks like: "
            """
{
    "<Multitest>": {
        "execution_time": 199.99,
        "setup_time": 39.99,
    },
    ......
}""",
        )

        general_group.add_argument(
<<<<<<< HEAD
            "--skip-remaining",
            choices=common.SkipStrategy.all_options(),
            dest="skip_strategy",
            help="Skip the remaining Testcases/Testsuites/Multitests being "
            "executed when a Testcase has failed or raised exception.",
=======
            "-r",
            "--resource-monitor",
            dest="resource_monitor",
            default=self._default_options["resource_monitor"],
            action="store_true",
            help="Enables resource monitor",
>>>>>>> a397a12b
        )

        filter_group = parser.add_argument_group("Filtering")

        filter_pattern_group = filter_group.add_mutually_exclusive_group()

        filter_pattern_group.add_argument(
            "--patterns",
            action=filtering.PatternAction,
            default=[],
            nargs="+",
            metavar="TEST_FILTER",
            type=str,
            help="""\
Test filter, supports glob notation & multiple arguments.

--patterns <Multitest Name>
--patterns <Multitest Name 1> <Multitest Name 2>
--patterns <Multitest Name 1> --patterns <Multitest Name 2>
--patterns <Multitest Name>:<Suite Name>
--patterns <Multitest Name>:<Suite Name>:<Testcase name>
--patterns <Multitest Name>:*:<Testcase name>
--patterns *:<Suite Name>:<Testcase name>""",
        )

        # NOTE: custom type is applied before custom action
        filter_pattern_group.add_argument(
            "--patterns-file",
            metavar="FILE",
            dest="patterns",
            type=_read_text_file,
            action=filtering.PatternAction,
            help="""\
Test filter supplied in a file, with one pattern per line.

--patterns-file <File>
""",
        )

        filter_group.add_argument(
            "--tags",
            action=filtering.TagsAction,
            default=[],
            nargs="+",
            metavar="TEST_FILTER",
            help="""\
Test filter, runs tests that match ANY of the given tags.

--tags <tag_name_1> --tags <tag_name 2>
--tags <tag_name_1> <tag_category_1>=<tag_name_2>""",
        )

        filter_group.add_argument(
            "--tags-all",
            action=filtering.TagsAllAction,
            default=[],
            nargs="+",
            metavar="TEST_FILTER",
            help="""\
Test filter, runs tests that match ALL of the given tags.

--tags-all <tag_name_1> --tags <tag_name 2>
--tags-all <tag_name_1> <tag_category_1>=<tag_name_2>""",
        )

        ordering_group = parser.add_argument_group("Ordering")

        ordering_group.add_argument(
            "--shuffle",
            nargs="+",
            type=str,
            default=self._default_options["shuffle"],
            choices=[enm.value for enm in ordering.SortType],
            help="Shuffle execution order",
        )

        ordering_group.add_argument(
            "--shuffle-seed",
            metavar="SEED",
            type=float,
            default=self._default_options["shuffle_seed"],
            help="Seed shuffle with a specific value, useful to "
            "reproduce a particular order.",
        )

        report_group = parser.add_argument_group("Reporting")

        report_group.add_argument(
            "--stdout-style",
            **styles.StyleArg.get_parser_context(
                default=self._default_options["stdout_style"]
            )
        )

        report_filter_group = report_group.add_mutually_exclusive_group()
        report_filter_group.add_argument(
            "--report-filter",
            metavar="{E,F,I,P,S,U,X,A,B,C,...}",
            dest="reporting_filter",
            type=str,
            help="Only include testcases with execution result Error (E), "
            "Failed (F), Incomplete (I), Passed (P), Skipped (S), "
            "Unstable (U), Unknown (X), XFail (A), XPass (B) and "
            "XPass-Strict (C) in Testplan report. Use lower-case characters "
            'to exclude certain testcases from the report. Use "PS" will '
            'select passed and skipped testcases only, and use "ps" will '
            "select all the testcases that are not passed and not skipped. "
            "Note using upper-case and lower-case letters together is not "
            "allowed due to potential ambiguity.",
        )

        report_filter_group.add_argument(
            "--omit-passed",
            nargs=0,
            action=ReportFilterAction.use_filter("p"),
            help='Equivalent to "--report-filter=p", cannot be used with '
            '"--report-filter" together.',
        )

        report_filter_group.add_argument(
            "--omit-skipped",
            nargs=0,
            action=ReportFilterAction.use_filter("s"),
            help='Equivalent to "--report-filter=s", cannot be used with '
            '"--report-filter" together.',
        )

        report_group.add_argument(
            "--pdf",
            dest="pdf_path",
            default=self._default_options["pdf_path"],
            metavar="PATH",
            help="Path for PDF report.",
        )

        report_group.add_argument(
            "--json",
            dest="json_path",
            default=self._default_options["json_path"],
            metavar="PATH",
            help="Path for JSON report.",
        )

        report_group.add_argument(
            "--xml",
            dest="xml_dir",
            default=self._default_options["xml_dir"],
            metavar="DIRECTORY",
            help="Directory path for XML reports.",
        )

        report_group.add_argument(
            "--http",
            dest="http_url",
            default=self._default_options["http_url"],
            metavar="URL",
            help="Web URL for posting report.",
        )

        report_group.add_argument(
            "--report-dir",
            default=self._default_options["report_dir"],
            metavar="PATH",
            help="Target directory for tag filtered report output.",
        )

        report_group.add_argument(
            "--pdf-style",
            **styles.StyleArg.get_parser_context(
                default=self._default_options["pdf_style"]
            )
        )

        report_group.add_argument(
            "-v",
            "--verbose",
            action="store_true",
            default=self._default_options["verbose"],
            help="Enables verbose mode that will also set the stdout-style "
            'option to "detailed".',
        )

        report_group.add_argument(
            "-d",
            "--debug",
            action="store_true",
            default=self._default_options["debug"],
            help="Enables debug mode.",
        )

        report_group.add_argument(
            "-b",
            "--browse",
            action="store_true",
            default=self._default_options["browse"],
            help="Automatically opens report to browse. Must be specified "
            'with "--ui" to open it locally, or upload it to a web server '
            "with a customized exporter which has a `report_url`, or there "
            "will be nothing to open.",
        )

        report_group.add_argument(
            "-u",
            "--ui",
            dest="ui_port",
            nargs="?",
            default=self._default_options["ui_port"],
            const=defaults.WEB_SERVER_PORT,
            type=int,
            help="Starts the web server for the Testplan UI. A port can be "
            "specified, otherwise defaults to {}. A JSON report will be "
            "saved locally.".format(self._default_options["ui_port"]),
        )

        report_group.add_argument(
            "--report-tags",
            nargs="+",
            action=ReportTagsAction,
            default=self._default_options["report_tags"],
            metavar="REPORT_FILTER",
            help="""\
Report filter, generates a separate report (PDF by default)
that match ANY of the given tags.

--report-tags <tag_name_1> --report-tags <tag_name 2>
--report-tags <tag_name_1> <tag_category_1>=<tag_name_2>""",
        )

        report_group.add_argument(
            "--report-tags-all",
            nargs="+",
            action=ReportTagsAction,
            default=self._default_options["report_tags_all"],
            metavar="REPORT_FILTER",
            help="""\
Report filter, generates a separate report (PDF by default)
that match ALL of the given tags.

--report-tags-all <tag_name_1> --report-tags-all <tag_name 2>
--report-tags-all <tag_name_1> <tag_category_1>=<tag_name_2>""",
        )

        report_group.add_argument(
            "--file-log-level",
            choices=LogLevelAction.LEVELS.keys(),
            default=self._default_options["file_log_level"],
            action=LogLevelAction,
            help="Specifies log level for file logs. Set to None to disable "
            "file logging.",
        )

        report_group.add_argument(
            "--label",
            default=self._default_options["label"],
            help="Labels the test report with the given name, "
            'useful to categorize or classify similar reports (aka "run-id").',
        )

        self.add_arguments(parser)
        return parser

    def parse_args(self):
        """
        Generates the parser & return parsed command line args.
        """
        return self.generate_parser().parse_args()

    def process_args(self, namespace: argparse.Namespace) -> Dict:
        """
        Overrides this method to add extra argument processing logic.

        Can be used for interdependent argument processing.

        Testplan uses the result dictionary to initialize the configuration.

        :param namespace: namespace of parsed arguments
        :return: initial configuration
        """
        args = dict(**vars(namespace))

        filter_args = filtering.parse_filter_args(
            parsed_args=args, arg_names=("tags", "tags_all", "patterns")
        )

        if filter_args:
            args["test_filter"] = filter_args

        # Cmdline supports shuffle ordering only for now
        if args.get("shuffle"):
            args["test_sorter"] = ordering.ShuffleSorter(
                seed=args["shuffle_seed"], shuffle_type=args["shuffle"]
            )

        # Set stdout style and logging level options according to
        # verbose/debug parameters. Debug output should be a superset of
        # verbose output, i.e. running with just "-d" should automatically
        # give you all "-v" output plus extra DEBUG logs.
        if args["verbose"] or args["debug"]:
            args["stdout_style"] = styles.Style(
                styles.StyleEnum.ASSERTION_DETAIL,
                styles.StyleEnum.ASSERTION_DETAIL,
            )
            if args["debug"]:
                args["logger_level"] = logger.DEBUG
            elif args["verbose"]:
                args["logger_level"] = logger.INFO

        if args["list"] and not args["test_lister"]:
            args["test_lister"] = listing.NameLister()

        if (
            args["interactive_port"] is not None
            and args["tracing_tests"] is not None
        ):
            warnings.warn(
                "Tracing tests feature not available in interactive mode."
            )
            args["tracing_tests"] = None

        return args


class LogLevelAction(argparse.Action):
    """
    Custom parser action to convert from a string log level to its int value,
    e.g. "DEBUG" -> 10. The level can also be specified as "NONE", which will
    be stored internally as None.
    """

    # Copy our logger levels but add a special-case value NONE to disable
    # file logging entirely.
    LEVELS = logger.TestplanLogger.LEVELS.copy()
    LEVELS["NONE"] = None

    def __call__(self, parser, namespace, values, option_string=None):
        """Store the log level value corresponding to the level's name."""
        setattr(namespace, self.dest, self.LEVELS[values])


def _read_json_file(file: str) -> dict:
    with open(file, "r") as fp:
        return json.load(fp)


def _read_text_file(file: str) -> List[str]:
    with open(file, "r") as fp:
        return fp.read().splitlines()


runtime_schema = schema.Schema(
    {
        str: {
            "execution_time": schema.Or(int, float),
            "setup_time": schema.Or(int, float),
        }
    }
)


def _runtime_json_file(file: str) -> dict:
    with open(file) as fp:
        runtime_info = json.load(fp)
        if runtime_schema.is_valid(runtime_info):
            return runtime_info
        raise RuntimeError("Unexpected runtime file format!")<|MERGE_RESOLUTION|>--- conflicted
+++ resolved
@@ -206,20 +206,20 @@
         )
 
         general_group.add_argument(
-<<<<<<< HEAD
-            "--skip-remaining",
-            choices=common.SkipStrategy.all_options(),
-            dest="skip_strategy",
-            help="Skip the remaining Testcases/Testsuites/Multitests being "
-            "executed when a Testcase has failed or raised exception.",
-=======
             "-r",
             "--resource-monitor",
             dest="resource_monitor",
             default=self._default_options["resource_monitor"],
             action="store_true",
             help="Enables resource monitor",
->>>>>>> a397a12b
+        )
+
+        general_group.add_argument(
+            "--skip-remaining",
+            choices=common.SkipStrategy.all_options(),
+            dest="skip_strategy",
+            help="Skip the remaining Testcases/Testsuites/Multitests being "
+            "executed when a Testcase has failed or raised exception.",
         )
 
         filter_group = parser.add_argument_group("Filtering")
