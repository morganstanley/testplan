--- conflicted
+++ resolved
@@ -187,15 +187,9 @@
 
         report_group.add_argument(
             '--report-dir',
-<<<<<<< HEAD
             help='Target directory for tag filtered report output.',
             default=self._default_options["report_dir"],
             metavar='PATH')
-=======
-            default=defaults.REPORT_DIR, metavar='PATH',
-            help='Target directory for tag filtered report output.'
-        )
->>>>>>> eb7b55a9
 
         report_group.add_argument(
             '--pdf-style',
